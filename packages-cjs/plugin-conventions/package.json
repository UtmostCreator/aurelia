{
  "name": "@aurelia/plugin-conventions",
<<<<<<< HEAD
  "version": "0.9.0-dev.202101301811",
=======
  "version": "0.9.0",
>>>>>>> d6d01cdb
  "main": "dist/cjs/index.js",
  "module": "dist/esm/index.js",
  "types": "dist/index.d.ts",
  "typings": "dist/index.d.ts",
  "license": "MIT",
  "homepage": "https://aurelia.io",
  "repository": {
    "type": "git",
    "url": "https://github.com/aurelia/aurelia"
  },
  "bugs": {
    "url": "https://github.com/aurelia/aurelia/issues"
  },
  "keywords": [
    "aurelia",
    "plugin-conventions"
  ],
  "files": [
    "dist",
    "src",
    "README.md",
    "CHANGELOG.md",
    "LICENSE"
  ],
  "scripts": {
    "lint": "eslint --cache --ext .js,.ts src/",
    "lint:ci": "eslint --cache --ext .js,.ts --quiet --report-unused-disable-directives src/",
    "build": "tsc -b",
    "dev": "tsc -b -w --preserveWatchOutput",
    "publish:dev": "npm publish --tag dev",
    "publish:latest": "npm publish --tag latest"
  },
  "publishConfig": {
    "access": "public"
  },
  "dependencies": {
<<<<<<< HEAD
    "@aurelia/kernel": "0.9.0-dev.202101301811",
    "@aurelia/metadata": "0.9.0-dev.202101301811",
    "@aurelia/platform": "0.9.0-dev.202101301811",
    "@aurelia/runtime": "0.9.0-dev.202101301811",
    "@aurelia/runtime-html": "0.9.0-dev.202101301811",
=======
    "@aurelia/kernel": "0.9.0",
    "@aurelia/metadata": "0.9.0",
    "@aurelia/platform": "0.9.0",
    "@aurelia/runtime": "0.9.0",
    "@aurelia/runtime-html": "0.9.0",
>>>>>>> d6d01cdb
    "modify-code": "^1.2.0",
    "parse5": "^5.1.1",
    "typescript": "^4.0.3"
  },
  "devDependencies": {
    "@types/node": "^14.11.5",
    "@types/parse5": "^5.0.2"
  },
  "engines": {
    "node": ">=14.15.0"
  }
}<|MERGE_RESOLUTION|>--- conflicted
+++ resolved
@@ -1,10 +1,6 @@
 {
   "name": "@aurelia/plugin-conventions",
-<<<<<<< HEAD
-  "version": "0.9.0-dev.202101301811",
-=======
   "version": "0.9.0",
->>>>>>> d6d01cdb
   "main": "dist/cjs/index.js",
   "module": "dist/esm/index.js",
   "types": "dist/index.d.ts",
@@ -41,19 +37,11 @@
     "access": "public"
   },
   "dependencies": {
-<<<<<<< HEAD
-    "@aurelia/kernel": "0.9.0-dev.202101301811",
-    "@aurelia/metadata": "0.9.0-dev.202101301811",
-    "@aurelia/platform": "0.9.0-dev.202101301811",
-    "@aurelia/runtime": "0.9.0-dev.202101301811",
-    "@aurelia/runtime-html": "0.9.0-dev.202101301811",
-=======
     "@aurelia/kernel": "0.9.0",
     "@aurelia/metadata": "0.9.0",
     "@aurelia/platform": "0.9.0",
     "@aurelia/runtime": "0.9.0",
     "@aurelia/runtime-html": "0.9.0",
->>>>>>> d6d01cdb
     "modify-code": "^1.2.0",
     "parse5": "^5.1.1",
     "typescript": "^4.0.3"
