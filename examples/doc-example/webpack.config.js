const path = require('path');
const HtmlWebpackPlugin = require('html-webpack-plugin');

module.exports = function (env, { mode }) {
  const production = mode === 'production';
  return {
    mode: production ? 'production' : 'development',
    devtool: production ? 'source-maps' : 'inline-source-map',
    entry: './src/startup.ts',
    resolve: {
      extensions: ['.ts', '.js'],
<<<<<<< HEAD
      modules: ['src', 'node_modules'],
=======
      modules: [path.resolve(__dirname, 'src'), 'node_modules'],
>>>>>>> 071fd38e
      // sadly these fallbacks are required to run the app via webpack-dev-server
      fallback: {
        'html-entities': require.resolve('html-entities/'),
        'url': require.resolve('url/'),
        'events': require.resolve('events/'),
      },
    },
    devServer: {
      historyApiFallback: true,
      open: !process.env.CI,
      port: 9000,
    },
    module: {
      rules: [
        { test: /\.css$/i, use: ["style-loader", "css-loader"] },
        { test: /\.ts$/i, use: ['ts-loader', '@aurelia/webpack-loader'], exclude: /node_modules/ },
        { test: /\.html$/i, use: '@aurelia/webpack-loader', exclude: /node_modules/ }
      ]
    },
    plugins: [new HtmlWebpackPlugin({ template: 'index.ejs' })]
  };
};<|MERGE_RESOLUTION|>--- conflicted
+++ resolved
@@ -9,11 +9,7 @@
     entry: './src/startup.ts',
     resolve: {
       extensions: ['.ts', '.js'],
-<<<<<<< HEAD
-      modules: ['src', 'node_modules'],
-=======
       modules: [path.resolve(__dirname, 'src'), 'node_modules'],
->>>>>>> 071fd38e
       // sadly these fallbacks are required to run the app via webpack-dev-server
       fallback: {
         'html-entities': require.resolve('html-entities/'),
