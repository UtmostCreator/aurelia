<<<<<<< HEAD
// @ts-check
import { RuntimeHtmlBrowserConfiguration } from '@aurelia/runtime-html-browser';
import { register } from '@aurelia/plugin-svg';
import { Aurelia, CustomElement } from '@aurelia/runtime';
=======
import { Aurelia, CustomElementResource, SVGAnalyzerRegistration, StandardConfiguration } from '@aurelia/runtime-html';
>>>>>>> 1bf7e5ad
import { startFPSMonitor, startMemMonitor } from 'perf-monitor';
import { Pythagoras } from './pythagoras';
import { State } from './state';

startFPSMonitor();
startMemMonitor();

try {
  new Aurelia()
    .register(
      StandardConfiguration,
      SVGAnalyzerRegistration,
    )
    .app({
      host: document.getElementById('app'),
      component: CustomElement.define(
        {
          name: 'app',
          template: `
            <div style='height: 50px;' css='max-width: \${width}px;'>
              <label>Count: \${totalNodes}</label>
            </div>
            <div style='width: 100%; height: calc(100% - 50px);' mousemove.trigger='onMouseMove($event)'>
              <svg>
                <g as-element='pythagoras' level.bind='0' css="transform: \${baseTransform}"></g>
              </svg>
            </div>
          `,
          bindables: ['haveFun'],
          dependencies: [
            Pythagoras
          ]
        },
        class App {
          static get inject() {
            return [State];
          }

          /**
           * @param {State} state
           */
          constructor(state) {
            this.state = state;
            const base = state.baseSize;
            this.totalNodes = (2 ** 11) - 1;
            this.baseTransform = `translate(50%, 100%) translate(-${base / 2}px, 0px) scale(${base}, ${-base})`;
          }

          onMouseMove({ clientX, clientY }) {
            this.state.mouseMoved(clientX, clientY);
          }
        }
      )
    })
    .start();
} catch (ex) {
  document.body.textContent = `Error bootstrapping: ${ex}`;
  console.log(ex);
}<|MERGE_RESOLUTION|>--- conflicted
+++ resolved
@@ -1,11 +1,5 @@
-<<<<<<< HEAD
 // @ts-check
-import { RuntimeHtmlBrowserConfiguration } from '@aurelia/runtime-html-browser';
-import { register } from '@aurelia/plugin-svg';
-import { Aurelia, CustomElement } from '@aurelia/runtime';
-=======
-import { Aurelia, CustomElementResource, SVGAnalyzerRegistration, StandardConfiguration } from '@aurelia/runtime-html';
->>>>>>> 1bf7e5ad
+import { Aurelia, CustomElement, SVGAnalyzerRegistration, StandardConfiguration } from '@aurelia/runtime-html';
 import { startFPSMonitor, startMemMonitor } from 'perf-monitor';
 import { Pythagoras } from './pythagoras';
 import { State } from './state';
