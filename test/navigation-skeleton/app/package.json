{
  "name": "navigation-skeleton",
  "version": "0.1.1",
  "scripts": {
    "watch": "webpack-dev-server --no-inline",
    "build": "rimraf dist && webpack --config webpack.config.js",
    "serve": "http-server -c-1 -p 9000 dist",
    "build-serve": "rimraf dist && webpack --config webpack.config.js && http-server -c-1 -p 9000 dist",
    "now": "rimraf dist && webpack --config webpack.config.js && cd dist && now && cd .."
  },
  "dependencies": {
<<<<<<< HEAD
    "@aurelia/debug": "0.5.0",
    "@aurelia/fetch-client": "0.5.0",
    "@aurelia/jit": "0.5.0",
    "@aurelia/jit-html": "0.5.0",
    "@aurelia/jit-html-browser": "0.5.0",
    "@aurelia/kernel": "0.5.0",
    "@aurelia/router": "0.5.0",
    "@aurelia/runtime": "0.5.0",
    "@aurelia/runtime-html": "0.5.0",
    "@aurelia/runtime-html-browser": "0.5.0",
    "bootstrap": "^4.3.1",
=======
    "@aurelia/debug": "0.6.0",
    "@aurelia/fetch-client": "0.6.0",
    "@aurelia/jit-html": "0.6.0",
    "@aurelia/jit-html-browser": "0.6.0",
    "@aurelia/jit": "0.6.0",
    "@aurelia/kernel": "0.6.0",
    "@aurelia/runtime-html": "0.6.0",
    "@aurelia/runtime-html-browser": "0.6.0",
    "@aurelia/runtime": "0.6.0",
    "@aurelia/router": "0.6.0",
    "bootstrap": "^3.3.6",
>>>>>>> 96dc3a36
    "font-awesome": "^4.6.3"
  },
  "devDependencies": {
    "@types/node": "^12.12.7",
    "css-loader": "^3.2.0",
    "file-loader": "^4.2.0",
    "html-loader": "^0.5.5",
    "html-webpack-plugin": "^3.2.0",
    "http-server": "0.9.0",
    "rimraf": "^3.0.0",
    "style-loader": "^1.0.0",
    "ts-loader": "^6.2.1",
    "typescript": "^3.7.2",
    "url-loader": "^2.2.0",
    "webpack": "^4.41.2",
    "webpack-cli": "^3.3.10",
    "webpack-dev-server": "^3.9.0"
  }
}<|MERGE_RESOLUTION|>--- conflicted
+++ resolved
@@ -9,31 +9,17 @@
     "now": "rimraf dist && webpack --config webpack.config.js && cd dist && now && cd .."
   },
   "dependencies": {
-<<<<<<< HEAD
-    "@aurelia/debug": "0.5.0",
-    "@aurelia/fetch-client": "0.5.0",
-    "@aurelia/jit": "0.5.0",
-    "@aurelia/jit-html": "0.5.0",
-    "@aurelia/jit-html-browser": "0.5.0",
-    "@aurelia/kernel": "0.5.0",
-    "@aurelia/router": "0.5.0",
-    "@aurelia/runtime": "0.5.0",
-    "@aurelia/runtime-html": "0.5.0",
-    "@aurelia/runtime-html-browser": "0.5.0",
-    "bootstrap": "^4.3.1",
-=======
     "@aurelia/debug": "0.6.0",
     "@aurelia/fetch-client": "0.6.0",
+    "@aurelia/jit": "0.6.0",
     "@aurelia/jit-html": "0.6.0",
     "@aurelia/jit-html-browser": "0.6.0",
-    "@aurelia/jit": "0.6.0",
     "@aurelia/kernel": "0.6.0",
+    "@aurelia/router": "0.6.0",
+    "@aurelia/runtime": "0.6.0",
     "@aurelia/runtime-html": "0.6.0",
     "@aurelia/runtime-html-browser": "0.6.0",
-    "@aurelia/runtime": "0.6.0",
-    "@aurelia/router": "0.6.0",
-    "bootstrap": "^3.3.6",
->>>>>>> 96dc3a36
+    "bootstrap": "^4.3.1",
     "font-awesome": "^4.6.3"
   },
   "devDependencies": {
