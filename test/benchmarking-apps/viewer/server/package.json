--- conflicted
+++ resolved
@@ -4,17 +4,10 @@
   "private": true,
   "type": "module",
   "dependencies": {
-<<<<<<< HEAD
-    "@aurelia/http-server": "0.10.0-dev.202102251102",
-    "@aurelia/kernel": "0.10.0-dev.202102251102",
-    "@aurelia/metadata": "0.10.0-dev.202102251102",
-    "@aurelia/platform": "0.10.0-dev.202102251102",
-=======
     "@aurelia/http-server": "2.0.0-alpha.1",
     "@aurelia/kernel": "2.0.0-alpha.1",
     "@aurelia/metadata": "2.0.0-alpha.1",
     "@aurelia/platform": "2.0.0-alpha.1",
->>>>>>> 77408fdb
     "@azure/cosmos": "^3.9.3",
     "@benchmarking-apps/storage": "1.0.0"
   },
