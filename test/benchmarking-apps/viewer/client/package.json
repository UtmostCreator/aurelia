--- conflicted
+++ resolved
@@ -7,19 +7,11 @@
     "build": "rimraf dist && webpack"
   },
   "dependencies": {
-<<<<<<< HEAD
-    "@aurelia/runtime-html": "0.10.0-dev.202102251102",
-    "@aurelia/validation": "0.10.0-dev.202102251102",
-    "@aurelia/validation-html": "0.10.0-dev.202102251102",
-    "@benchmarking-apps/test-result": "1.0.0",
-    "aurelia": "0.10.0-dev.202102251102",
-=======
     "@aurelia/runtime-html": "2.0.0-alpha.1",
     "@aurelia/validation": "2.0.0-alpha.1",
     "@aurelia/validation-html": "2.0.0-alpha.1",
     "@benchmarking-apps/test-result": "1.0.0",
     "aurelia": "2.0.0-alpha.1",
->>>>>>> 77408fdb
     "d3": "^6.3.1"
   },
   "devDependencies": {
