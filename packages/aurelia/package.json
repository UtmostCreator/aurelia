--- conflicted
+++ resolved
@@ -1,12 +1,7 @@
 {
   "name": "aurelia",
-<<<<<<< HEAD
-  "version": "2.0.1-dev.202103040359",
-  "main": "dist/cjs/index.js",
-=======
   "version": "2.0.0-alpha.2",
   "main": "dist/esm/index.js",
->>>>>>> 28839cbc
   "module": "dist/esm/index.js",
   "types": "dist/index.d.ts",
   "typings": "dist/index.d.ts",
@@ -41,17 +36,6 @@
     "access": "public"
   },
   "dependencies": {
-<<<<<<< HEAD
-    "@aurelia/fetch-client": "2.0.1-dev.202103040359",
-    "@aurelia/kernel": "2.0.1-dev.202103040359",
-    "@aurelia/metadata": "2.0.1-dev.202103040359",
-    "@aurelia/platform": "2.0.1-dev.202103040359",
-    "@aurelia/platform-browser": "2.0.1-dev.202103040359",
-    "@aurelia/route-recognizer": "2.0.1-dev.202103040359",
-    "@aurelia/router": "2.0.1-dev.202103040359",
-    "@aurelia/runtime-html": "2.0.1-dev.202103040359",
-    "@aurelia/runtime": "2.0.1-dev.202103040359"
-=======
     "@aurelia/fetch-client": "2.0.0-alpha.2",
     "@aurelia/kernel": "2.0.0-alpha.2",
     "@aurelia/metadata": "2.0.0-alpha.2",
@@ -61,7 +45,6 @@
     "@aurelia/router": "2.0.0-alpha.2",
     "@aurelia/runtime-html": "2.0.0-alpha.2",
     "@aurelia/runtime": "2.0.0-alpha.2"
->>>>>>> 28839cbc
   },
   "devDependencies": {
     "typescript": "^4.0.3"
