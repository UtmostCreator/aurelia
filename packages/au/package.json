{
  "name": "au",
  "version": "0.7.1-dev.202005120217",
  "main": "dist/umd/index.js",
  "module": "dist/esnext/index.js",
  "types": "dist/index.d.ts",
  "typings": "dist/index.d.ts",
  "license": "MIT",
  "homepage": "https://aurelia.io",
  "repository": {
    "type": "git",
    "url": "https://github.com/aurelia/aurelia"
  },
  "bugs": {
    "url": "https://github.com/aurelia/aurelia/issues"
  },
  "keywords": [
    "aurelia",
    "au",
    "cli"
  ],
  "files": [
    "bin",
    "dist",
    "src",
    "README.md",
    "CHANGELOG.md",
    "LICENSE"
  ],
  "bin": {
    "au": "./bin/au.js"
  },
  "scripts": {
    "lint": "eslint --cache --ext .js,.ts src/",
    "build": "tsc -b",
    "bundle": "ts-node -P ../../tsconfig.json ../../scripts/bundle.ts umd,esm,system aurelia",
    "dev": "tsc -b -w --preserveWatchOutput"
  },
  "publishConfig": {
    "access": "public"
  },
  "dependencies": {
<<<<<<< HEAD
    "@aurelia/aot": "0.7.1-dev.202005120217",
    "@aurelia/debug": "0.7.1-dev.202005120217",
    "@aurelia/jit": "0.7.1-dev.202005120217",
    "@aurelia/kernel": "0.7.1-dev.202005120217",
    "@aurelia/metadata": "0.7.1-dev.202005120217",
    "@aurelia/runtime-html": "0.7.1-dev.202005120217",
    "@aurelia/runtime": "0.7.1-dev.202005120217",
    "@aurelia/scheduler-dom": "0.7.1-dev.202005120217",
    "@aurelia/scheduler": "0.7.1-dev.202005120217",
    "@aurelia/testing": "0.7.1-dev.202005120217",
    "jsdom": "^15.2.1",
    "typescript": "^3.8.3"
=======
    "@aurelia/debug": "0.7.0",
    "@aurelia/kernel": "0.7.0",
    "@aurelia/http-server": "0.7.0"
>>>>>>> 50a5f9d7
  },
  "devDependencies": {
    "@types/node": "^12.12.21",
    "tslib": "^1.10.0",
    "typescript": "^3.8.3"
  }
}<|MERGE_RESOLUTION|>--- conflicted
+++ resolved
@@ -40,24 +40,9 @@
     "access": "public"
   },
   "dependencies": {
-<<<<<<< HEAD
-    "@aurelia/aot": "0.7.1-dev.202005120217",
-    "@aurelia/debug": "0.7.1-dev.202005120217",
-    "@aurelia/jit": "0.7.1-dev.202005120217",
-    "@aurelia/kernel": "0.7.1-dev.202005120217",
-    "@aurelia/metadata": "0.7.1-dev.202005120217",
-    "@aurelia/runtime-html": "0.7.1-dev.202005120217",
-    "@aurelia/runtime": "0.7.1-dev.202005120217",
-    "@aurelia/scheduler-dom": "0.7.1-dev.202005120217",
-    "@aurelia/scheduler": "0.7.1-dev.202005120217",
-    "@aurelia/testing": "0.7.1-dev.202005120217",
-    "jsdom": "^15.2.1",
-    "typescript": "^3.8.3"
-=======
     "@aurelia/debug": "0.7.0",
     "@aurelia/kernel": "0.7.0",
     "@aurelia/http-server": "0.7.0"
->>>>>>> 50a5f9d7
   },
   "devDependencies": {
     "@types/node": "^12.12.21",
