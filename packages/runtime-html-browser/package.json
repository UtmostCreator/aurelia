--- conflicted
+++ resolved
@@ -35,17 +35,11 @@
     "access": "public"
   },
   "dependencies": {
-<<<<<<< HEAD
-    "@aurelia/kernel": "0.7.0-dev.202004012037",
-    "@aurelia/runtime": "0.7.0-dev.202004012037",
-    "@aurelia/runtime-html": "0.7.0-dev.202004012037"
-=======
     "@aurelia/kernel": "0.6.0",
     "@aurelia/runtime": "0.6.0",
     "@aurelia/runtime-html": "0.6.0",
     "@aurelia/scheduler": "0.6.0",
     "@aurelia/scheduler-dom": "0.6.0"
->>>>>>> 7083d9dd
   },
   "devDependencies": {
     "@types/node": "^12.12.21",
