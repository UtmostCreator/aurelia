{
  "name": "@aurelia/plugin-webpack",
<<<<<<< HEAD
  "version": "0.3.0-dev.20190610",
  "main": "dist/index.umd.js",
  "module": "dist/index.es6.js",
  "jsnext:main": "dist/index.es6.js",
  "browser": "dist/index.umd.js",
=======
  "version": "0.3.0",
  "sideEffects": false,
  "main": "dist/build/index.js",
  "module": "dist/build/index.js",
  "jsnext:main": "dist/build/index.js",
  "browser": "dist/build/index.js",
>>>>>>> a366994b
  "types": "dist/index.d.ts",
  "typings": "dist/index.d.ts",
  "license": "MIT",
  "homepage": "https://aurelia.io",
  "repository": {
    "type": "git",
    "url": "https://github.com/aurelia/aurelia"
  },
  "bugs": {
    "url": "https://github.com/aurelia/aurelia/issues"
  },
  "keywords": [
    "aurelia",
    "plugin-webpack"
  ],
  "files": [
    "dist",
    "src",
    "README.md",
    "CHANGELOG.md",
    "LICENSE"
  ],
  "scripts": {
    "lint": "tslint --project tsconfig.json -t stylish",
    "build": "tsc -b",
    "bundle": "ts-node -P ../../scripts/tsconfig.json ../../scripts/bundle.ts umd,esm,system plugin-webpack",
    "dev": "tsc -b -w"
  },
  "publishConfig": {
    "access": "public"
  },
  "dependencies": {
    "@aurelia/kernel": "0.3.0-dev.20190610",
    "@aurelia/runtime": "0.3.0-dev.20190610"
  },
  "devDependencies": {
    "@types/node": "^10.12.27",
    "tslib": "^1.9.3",
    "tslint": "^5.16.0",
    "tslint-microsoft-contrib": "^6.1.1",
    "tslint-sonarts": "^1.9.0",
    "typescript": "^3.4.5"
  }
}<|MERGE_RESOLUTION|>--- conflicted
+++ resolved
@@ -1,19 +1,11 @@
 {
   "name": "@aurelia/plugin-webpack",
-<<<<<<< HEAD
-  "version": "0.3.0-dev.20190610",
-  "main": "dist/index.umd.js",
-  "module": "dist/index.es6.js",
-  "jsnext:main": "dist/index.es6.js",
-  "browser": "dist/index.umd.js",
-=======
   "version": "0.3.0",
   "sideEffects": false,
   "main": "dist/build/index.js",
   "module": "dist/build/index.js",
   "jsnext:main": "dist/build/index.js",
   "browser": "dist/build/index.js",
->>>>>>> a366994b
   "types": "dist/index.d.ts",
   "typings": "dist/index.d.ts",
   "license": "MIT",
