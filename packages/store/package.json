{
  "name": "@aurelia/store",
<<<<<<< HEAD
  "version": "0.5.0-dev.201911151815",
  "main": "dist/umd/index.js",
=======
  "version": "0.5.0",
  "main": "dist/esnext/index.js",
>>>>>>> 019a594e
  "module": "dist/esnext/index.js",
  "type": "module",
  "types": "dist/index.d.ts",
  "typings": "dist/index.d.ts",
  "license": "MIT",
  "homepage": "https://aurelia.io",
  "repository": {
    "type": "git",
    "url": "https://github.com/aurelia/aurelia"
  },
  "bugs": {
    "url": "https://github.com/aurelia/aurelia/issues"
  },
  "keywords": [
    "aurelia",
    "store"
  ],
  "files": [
    "dist",
    "src",
    "README.md",
    "CHANGELOG.md",
    "LICENSE"
  ],
  "scripts": {
    "lint": "eslint --cache --ext .js,.ts src/",
    "build": "tsc -b",
    "bundle": "ts-node -P ../../tsconfig.json ../../scripts/bundle.ts umd,esm,system store",
    "dev": "tsc -b -w"
  },
  "publishConfig": {
    "access": "public"
  },
  "dependencies": {
<<<<<<< HEAD
    "@aurelia/kernel": "0.5.0-dev.201911151815",
=======
    "@aurelia/kernel": "0.5.0",
>>>>>>> 019a594e
    "rxjs": "^6.5.3"
  },
  "devDependencies": {
    "@types/node": "^12.12.7",
    "tslib": "^1.10.0",
    "typescript": "^3.7.2"
  }
}<|MERGE_RESOLUTION|>--- conflicted
+++ resolved
@@ -1,12 +1,7 @@
 {
   "name": "@aurelia/store",
-<<<<<<< HEAD
-  "version": "0.5.0-dev.201911151815",
-  "main": "dist/umd/index.js",
-=======
   "version": "0.5.0",
   "main": "dist/esnext/index.js",
->>>>>>> 019a594e
   "module": "dist/esnext/index.js",
   "type": "module",
   "types": "dist/index.d.ts",
@@ -41,11 +36,7 @@
     "access": "public"
   },
   "dependencies": {
-<<<<<<< HEAD
-    "@aurelia/kernel": "0.5.0-dev.201911151815",
-=======
     "@aurelia/kernel": "0.5.0",
->>>>>>> 019a594e
     "rxjs": "^6.5.3"
   },
   "devDependencies": {
