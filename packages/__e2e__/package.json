--- conflicted
+++ resolved
@@ -6,11 +6,7 @@
     "node": ">=10.16.0",
     "npm": ">=6.1.0"
   },
-<<<<<<< HEAD
-  "version": "0.5.0-dev.201911151815",
-=======
   "version": "0.5.0",
->>>>>>> 019a594e
   "scripts": {
     "prestart": "rimraf dist",
     "start": "webpack-dev-server --no-inline",
@@ -22,17 +18,6 @@
     "e2e:debug": "start-server-and-test :9500 cypress:debug"
   },
   "dependencies": {
-<<<<<<< HEAD
-    "@aurelia/debug": "0.5.0-dev.201911151815",
-    "@aurelia/i18n": "0.5.0-dev.201911151815",
-    "@aurelia/jit": "0.5.0-dev.201911151815",
-    "@aurelia/jit-html": "0.5.0-dev.201911151815",
-    "@aurelia/jit-html-browser": "0.5.0-dev.201911151815",
-    "@aurelia/kernel": "0.5.0-dev.201911151815",
-    "@aurelia/runtime": "0.5.0-dev.201911151815",
-    "@aurelia/runtime-html": "0.5.0-dev.201911151815",
-    "@aurelia/runtime-html-browser": "0.5.0-dev.201911151815",
-=======
     "@aurelia/debug": "0.5.0",
     "@aurelia/i18n": "0.5.0",
     "@aurelia/jit": "0.5.0",
@@ -42,7 +27,6 @@
     "@aurelia/runtime": "0.5.0",
     "@aurelia/runtime-html": "0.5.0",
     "@aurelia/runtime-html-browser": "0.5.0",
->>>>>>> 019a594e
     "i18next-intervalplural-postprocessor": "^1.0.0",
     "relative-time-format": "^1.0.0",
     "i18next-fetch-backend": "^2.2.0"
@@ -62,7 +46,5 @@
     "webpack-cli": "^3.3.10",
     "webpack-dev-server": "^3.9.0",
     "copy-webpack-plugin": "^5.0.5"
-  },
-  "main": "dist/umd/index.js",
-  "module": "dist/esnext/index.js"
+  }
 }