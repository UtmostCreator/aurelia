--- conflicted
+++ resolved
@@ -6,11 +6,7 @@
     "node": ">=10.16.0",
     "npm": ">=6.1.0"
   },
-<<<<<<< HEAD
-  "version": "0.8.0-dev.202011281715",
-=======
   "version": "0.8.0",
->>>>>>> 67b26e17
   "scripts": {
     "prestart": "rimraf dist",
     "start": "webpack-dev-server --no-inline",
@@ -22,16 +18,6 @@
     "e2e:debug": "start-server-and-test :9500 cypress:debug"
   },
   "dependencies": {
-<<<<<<< HEAD
-    "@aurelia/i18n": "0.8.0-dev.202011281715",
-    "@aurelia/kernel": "0.8.0-dev.202011281715",
-    "@aurelia/metadata": "0.8.0-dev.202011281715",
-    "@aurelia/platform": "0.8.0-dev.202011281715",
-    "@aurelia/platform-browser": "0.8.0-dev.202011281715",
-    "@aurelia/runtime-html": "0.8.0-dev.202011281715",
-    "@aurelia/runtime": "0.8.0-dev.202011281715",
-    "@aurelia/validation": "0.8.0-dev.202011281715",
-=======
     "@aurelia/i18n": "0.8.0",
     "@aurelia/kernel": "0.8.0",
     "@aurelia/metadata": "0.8.0",
@@ -40,7 +26,6 @@
     "@aurelia/runtime-html": "0.8.0",
     "@aurelia/runtime": "0.8.0",
     "@aurelia/validation": "0.8.0",
->>>>>>> 67b26e17
     "i18next": "^17.0.0",
     "i18next-fetch-backend": "^2.2.0",
     "i18next-intervalplural-postprocessor": "^1.0.0",
