--- conflicted
+++ resolved
@@ -18,17 +18,6 @@
     "e2e:debug": "start-server-and-test :9500 cypress:debug"
   },
   "dependencies": {
-<<<<<<< HEAD
-    "@aurelia/debug": "0.7.0-dev.202003190345",
-    "@aurelia/i18n": "0.7.0-dev.202003190345",
-    "@aurelia/jit": "0.7.0-dev.202003190345",
-    "@aurelia/jit-html": "0.7.0-dev.202003190345",
-    "@aurelia/jit-html-browser": "0.7.0-dev.202003190345",
-    "@aurelia/kernel": "0.7.0-dev.202003190345",
-    "@aurelia/runtime": "0.7.0-dev.202003190345",
-    "@aurelia/runtime-html": "0.7.0-dev.202003190345",
-    "@aurelia/runtime-html-browser": "0.7.0-dev.202003190345",
-=======
     "@aurelia/debug": "0.6.0",
     "@aurelia/i18n": "0.6.0",
     "@aurelia/jit": "0.6.0",
@@ -39,7 +28,6 @@
     "@aurelia/runtime-html": "0.6.0",
     "@aurelia/runtime-html-browser": "0.6.0",
     "@aurelia/validation": "0.6.0",
->>>>>>> e0e692ca
     "i18next-intervalplural-postprocessor": "^1.0.0",
     "relative-time-format": "^1.0.0",
     "i18next-fetch-backend": "^2.2.0"
