import { IDisposable, IIndexable, IServiceLocator } from '@aurelia/kernel';
import {
  DelegationStrategy,
  hasBind,
  hasUnbind,
  IBinding,
  IConnectableBinding,
  IDOM,
  IsBindingBehavior,
  IScope,
  LifecycleFlags,
<<<<<<< HEAD
  State,
=======
>>>>>>> 54611ecd
} from '@aurelia/runtime';
import { IEventManager } from '../observation/event-manager';

export interface Listener extends IConnectableBinding {}
/**
 * Listener binding. Handle event binding between view and view model
 */
export class Listener implements IBinding {
  public interceptor: this = this;

  public isBound: boolean = false;
  public $scope!: IScope;
  public $hostScope: IScope | null = null;

  private handler!: IDisposable;

  public constructor(
    public dom: IDOM,
    public targetEvent: string,
    public delegationStrategy: DelegationStrategy,
    public sourceExpression: IsBindingBehavior,
    public target: Node,
    public preventDefault: boolean,
    public eventManager: IEventManager,
    public locator: IServiceLocator,
  ) {}

  public callSource(event: Event): ReturnType<IsBindingBehavior['evaluate']> {
    const overrideContext = this.$scope.overrideContext;
    overrideContext.$event = event;

    const result = this.sourceExpression.evaluate(LifecycleFlags.mustEvaluate, this.$scope, this.$hostScope, this.locator);

    Reflect.deleteProperty(overrideContext, '$event');

    if (result !== true && this.preventDefault) {
      event.preventDefault();
    }

    return result;
  }

  public handleEvent(event: Event): void {
    this.interceptor.callSource(event);
  }

<<<<<<< HEAD
  public $bind(flags: LifecycleFlags, scope: IScope, hostScope: IScope | null): void {
    if (this.$state & State.isBound) {
=======
  public $bind(flags: LifecycleFlags, scope: IScope, part?: string): void {
    if (this.isBound) {
>>>>>>> 54611ecd
      if (this.$scope === scope) {
        return;
      }

      this.interceptor.$unbind(flags | LifecycleFlags.fromBind);
    }

    this.$scope = scope;
    this.$hostScope = hostScope;

    const sourceExpression = this.sourceExpression;
    if (hasBind(sourceExpression)) {
      sourceExpression.bind(flags, scope, hostScope, this.interceptor);
    }

    this.handler = this.eventManager.addEventListener(
      this.dom,
      this.target,
      this.targetEvent,
      this,
      this.delegationStrategy
    );

    // add isBound flag and remove isBinding flag
    this.isBound = true;
  }

  public $unbind(flags: LifecycleFlags): void {
    if (!this.isBound) {
      return;
    }

    const sourceExpression = this.sourceExpression;
    if (hasUnbind(sourceExpression)) {
      sourceExpression.unbind(flags, this.$scope, this.$hostScope, this.interceptor);
    }

    this.$scope = null!;
    this.handler.dispose();
    this.handler = null!;

    // remove isBound and isUnbinding flags
    this.isBound = false;
  }

  public observeProperty(flags: LifecycleFlags, obj: IIndexable, propertyName: string): void {
    return;
  }

  public handleChange(newValue: unknown, previousValue: unknown, flags: LifecycleFlags): void {
    return;
  }

  public dispose(): void {
    this.interceptor = (void 0)!;
    this.sourceExpression = (void 0)!;
    this.locator = (void 0)!;
    this.target = (void 0)!;
  }
}<|MERGE_RESOLUTION|>--- conflicted
+++ resolved
@@ -9,10 +9,6 @@
   IsBindingBehavior,
   IScope,
   LifecycleFlags,
-<<<<<<< HEAD
-  State,
-=======
->>>>>>> 54611ecd
 } from '@aurelia/runtime';
 import { IEventManager } from '../observation/event-manager';
 
@@ -59,13 +55,8 @@
     this.interceptor.callSource(event);
   }
 
-<<<<<<< HEAD
   public $bind(flags: LifecycleFlags, scope: IScope, hostScope: IScope | null): void {
-    if (this.$state & State.isBound) {
-=======
-  public $bind(flags: LifecycleFlags, scope: IScope, part?: string): void {
     if (this.isBound) {
->>>>>>> 54611ecd
       if (this.$scope === scope) {
         return;
       }
