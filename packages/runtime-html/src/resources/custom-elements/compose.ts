--- conflicted
+++ resolved
@@ -118,13 +118,6 @@
     if (ret instanceof Promise) { ret.catch(err => { throw err; }); }
   }
 
-<<<<<<< HEAD
-  private bindView(flags: LifecycleFlags): ILifecycleTask {
-    if (this.view != void 0 && (this.$controller.state & (State.isBoundOrBinding)) > 0) {
-      return this.view.bind(flags, this.$controller.scope, this.$controller.hostScope);
-    }
-    return LifecycleTask.done;
-=======
   private compose(
     view: ISyntheticView<T> | undefined | Promise<ISyntheticView<T> | undefined>,
     subject: MaybeSubjectPromise<T>,
@@ -141,7 +134,6 @@
         return this.activate(resolvedView, initiator, flags);
       },
     );
->>>>>>> 54611ecd
   }
 
   private deactivate(
@@ -159,7 +151,7 @@
   ): void | Promise<void> {
     const { $controller } = this;
     return onResolve(
-      view?.activate(initiator ?? view, $controller, flags, $controller.scope, $controller.part),
+      view?.activate(initiator ?? view, $controller, flags, $controller.scope, $controller.hostScope),
       () => {
         this.composing = false;
       },
