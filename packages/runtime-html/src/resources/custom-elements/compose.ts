import {
  Constructable,
  nextId,
  PLATFORM,
} from '@aurelia/kernel';
import {
  BindingMode,
  ContinuationTask,
  IController,
  IDOM,
  IHydrateElementInstruction,
  ILifecycleTask,
  INode,
  IRenderingEngine,
  ITargetedInstruction,
  IViewFactory,
  LifecycleFlags,
  LifecycleTask,
  PromiseTask,
  State,
  TargetedInstruction,
<<<<<<< HEAD
  CustomElementDefinition,
  bindable,
  customElement,
=======
  TemplateDefinition,
  MountStrategy,
>>>>>>> a48a246e
} from '@aurelia/runtime';
import {
  createElement,
  RenderPlan,
} from '../../create-element';

const bindables = ['subject', 'composing'];

export type Subject<T extends INode = Node> = IViewFactory<T> | IController<T> | RenderPlan<T> | Constructable | CustomElementDefinition;
export type MaybeSubjectPromise<T> = Subject<T> | Promise<Subject<T>> | undefined;

@customElement({ name: 'au-compose', template: null, containerless: true })
export class Compose<T extends INode = Node> {
  public readonly id: number = nextId('au$component');

  @bindable public subject?: MaybeSubjectPromise<T> = void 0;
  @bindable({ mode: BindingMode.fromView }) public composing: boolean = false;

  public view?: IController<T> = void 0;

  private readonly properties: Record<string, TargetedInstruction>;

  private task: ILifecycleTask = LifecycleTask.done;
  private lastSubject?: MaybeSubjectPromise<T> = void 0;
  // eslint-disable-next-line @typescript-eslint/prefer-readonly
  private $controller!: IController<T>; // This is set by the controller after this instance is constructed

  public constructor(
    @IDOM private readonly dom: IDOM<T>,
    @IController private readonly renderable: IController<T>,
    @ITargetedInstruction private readonly instruction: IHydrateElementInstruction,
    @IRenderingEngine private readonly renderingEngine: IRenderingEngine,
  ) {
    this.properties = instruction.instructions
      .filter((x: ITargetedInstruction & { to?: string }) => !bindables.includes(x.to!))
      .reduce<Record<string, TargetedInstruction>>(
      (acc, item: ITargetedInstruction & { to?: string }) => {
        if (item.to) {
          acc[item.to] = item as TargetedInstruction;
        }

        return acc;
      },
      {}
    );
  }

  public binding(flags: LifecycleFlags): ILifecycleTask {
    if (this.task.done) {
      this.task = this.compose(this.subject, flags);
    } else {
      this.task = new ContinuationTask(this.task, this.compose, this, this.subject, flags);
    }

    if (this.task.done) {
      this.task = this.bindView(flags);
    } else {
      this.task = new ContinuationTask(this.task, this.bindView, this, flags);
    }

    return this.task;
  }

  public attaching(flags: LifecycleFlags): void {
    if (this.task.done) {
      this.attachView(flags);
    } else {
      this.task = new ContinuationTask(this.task, this.attachView, this, flags);
    }
  }

  public detaching(flags: LifecycleFlags): void {
    if (this.view != void 0) {
      if (this.task.done) {
        this.view.detach(flags);
      } else {
        this.task = new ContinuationTask(this.task, this.view.detach, this.view, flags);
      }
    }
  }

  public unbinding(flags: LifecycleFlags): ILifecycleTask {
    this.lastSubject = void 0;
    if (this.view != void 0) {
      if (this.task.done) {
        this.task = this.view.unbind(flags);
      } else {
        this.task = new ContinuationTask(this.task, this.view.unbind, this.view, flags);
      }
    }

    return this.task;
  }

  public caching(flags: LifecycleFlags): void {
    this.view = void 0;
  }

  public subjectChanged(newValue: Subject<T> | Promise<Subject<T>>, previousValue: Subject<T> | Promise<Subject<T>>, flags: LifecycleFlags): void {
    flags |= this.$controller.flags;
    if (this.task.done) {
      this.task = this.compose(newValue, flags);
    } else {
      this.task = new ContinuationTask(this.task, this.compose, this, newValue, flags);
    }
  }

  private compose(subject: MaybeSubjectPromise<T> | undefined, flags: LifecycleFlags): ILifecycleTask {
    if (this.lastSubject === subject) {
      return LifecycleTask.done;
    }

    this.lastSubject = subject;
    this.composing = true;

    let task = this.deactivate(flags);

    if (subject instanceof Promise) {
      let viewPromise: Promise<IController<T> | undefined>;
      if (task.done) {
        viewPromise = subject.then(s => this.resolveView(s, flags));
      } else {
        viewPromise = task.wait().then(() => subject.then(s => this.resolveView(s, flags)));
      }
      task = new PromiseTask<[LifecycleFlags], IController<T> | undefined>(viewPromise, this.activate, this, flags);
    } else {
      const view = this.resolveView(subject, flags);
      if (task.done) {
        task = this.activate(view, flags);
      } else {
        task = new ContinuationTask(task, this.activate, this, view, flags);
      }
    }

    if (task.done) {
      this.onComposed();
    } else {
      task = new ContinuationTask(task, this.onComposed, this);
    }

    return task;
  }

  private deactivate(flags: LifecycleFlags): ILifecycleTask {
    const view = this.view;
    if (view == void 0) {
      return LifecycleTask.done;
    }
    view.detach(flags);
    return view.unbind(flags);
  }

  private activate(view: IController<T> | undefined, flags: LifecycleFlags): ILifecycleTask {
    this.view = view;
    if (view == void 0) {
      return LifecycleTask.done;
    }
    let task = this.bindView(flags);
    if (task.done) {
      this.attachView(flags);
    } else {
      task = new ContinuationTask(task, this.attachView, this, flags);
    }
    return task;
  }

  private bindView(flags: LifecycleFlags): ILifecycleTask {
    if (this.view != void 0 && (this.$controller.state & (State.isBoundOrBinding)) > 0) {
      return this.view.bind(flags, this.renderable.scope, this.$controller.part);
    }
    return LifecycleTask.done;
  }

  private attachView(flags: LifecycleFlags): void {
    if (this.view != void 0 && (this.$controller.state & (State.isAttachedOrAttaching)) > 0) {
      this.view.attach(flags);
    }
  }

  private onComposed(): void {
    this.composing = false;
  }

  private resolveView(subject: Subject<T> | undefined, flags: LifecycleFlags): IController<T> | undefined {
    const view = this.provideViewFor(subject, flags);

    if (view) {
      view.hold(this.$controller.projector!.host, MountStrategy.insertBefore);
      view.lockScope(this.renderable.scope!);
      return view;
    }

    return void 0;
  }

  private provideViewFor(subject: Subject<T> | undefined, flags: LifecycleFlags): IController<T> | undefined {
    if (!subject) {
      return void 0;
    }

    if ('lockScope' in subject) { // IController
      return subject;
    }

    if ('createView' in subject) { // RenderPlan
      return subject.createView(
        flags,
        this.renderingEngine,
        this.renderable.context
      ) as IController<T>;
    }

    if ('create' in subject) { // IViewFactory
      return subject.create();
    }

    if ('template' in subject) { // Raw Template Definition
      return this.renderingEngine.getViewFactory(
        this.dom,
        subject,
        this.renderable.context
      ).create() as IController<T>;
    }

    // Constructable (Custom Element Constructor)
    return createElement(
      this.dom,
      subject,
      this.properties,
      this.$controller.projector === void 0
        ? PLATFORM.emptyArray
        : this.$controller.projector.children
    ).createView(
      flags,
      this.renderingEngine,
      this.renderable.context
    ) as IController<T>;
  }
}<|MERGE_RESOLUTION|>--- conflicted
+++ resolved
@@ -19,14 +19,10 @@
   PromiseTask,
   State,
   TargetedInstruction,
-<<<<<<< HEAD
   CustomElementDefinition,
   bindable,
   customElement,
-=======
-  TemplateDefinition,
   MountStrategy,
->>>>>>> a48a246e
 } from '@aurelia/runtime';
 import {
   createElement,
