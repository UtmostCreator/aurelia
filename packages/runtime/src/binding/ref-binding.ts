import {
  IIndexable,
  IServiceLocator,
} from '@aurelia/kernel';
import { IsBindingBehavior } from '../ast';
import {
  LifecycleFlags,
} from '../flags';
import { IBinding } from '../lifecycle';
import {
  IScope,
} from '../observation';
import {
  hasBind,
  hasUnbind,
} from './ast';
import { IConnectableBinding } from './connectable';

export interface RefBinding extends IConnectableBinding {}
export class RefBinding implements IBinding {
  public interceptor: this = this;

  public isBound: boolean = false;
  public $scope?: IScope = void 0;
  public $hostScope: IScope | null = null;

  public constructor(
    public sourceExpression: IsBindingBehavior,
    public target: object,
    public locator: IServiceLocator,
  ) {}

<<<<<<< HEAD
  public $bind(flags: LifecycleFlags, scope: IScope, hostScope: IScope | null): void {
    if (this.$state & State.isBound) {
=======
  public $bind(flags: LifecycleFlags, scope: IScope, part?: string): void {
    if (this.isBound) {
>>>>>>> 54611ecd
      if (this.$scope === scope) {
        return;
      }

      this.interceptor.$unbind(flags | LifecycleFlags.fromBind);
    }

    this.$scope = scope;
    this.$hostScope = hostScope;

    if (hasBind(this.sourceExpression)) {
      this.sourceExpression.bind(flags, scope, hostScope, this);
    }

    this.sourceExpression.assign!(flags | LifecycleFlags.updateSourceExpression, this.$scope, hostScope, this.locator, this.target);

    // add isBound flag and remove isBinding flag
    this.isBound = true;
  }

  public $unbind(flags: LifecycleFlags): void {
    if (!this.isBound) {
      return;
    }

    let sourceExpression = this.sourceExpression;
    if (sourceExpression.evaluate(flags, this.$scope!, this.$hostScope, this.locator) === this.target) {
      sourceExpression.assign!(flags, this.$scope!, this.$hostScope, this.locator, null);
    }

    // source expression might have been modified durring assign, via a BB
    sourceExpression = this.sourceExpression;
    if (hasUnbind(sourceExpression)) {
      sourceExpression.unbind(flags, this.$scope!, this.$hostScope, this.interceptor);
    }

    this.$scope = void 0;

    this.isBound = false;
  }

  public observeProperty(flags: LifecycleFlags, obj: IIndexable, propertyName: string): void {
    return;
  }

  public handleChange(newValue: unknown, previousValue: unknown, flags: LifecycleFlags): void {
    return;
  }

  public dispose(): void {
    this.interceptor = (void 0)!;
    this.sourceExpression = (void 0)!;
    this.locator = (void 0)!;
    this.target = (void 0)!;
  }
}<|MERGE_RESOLUTION|>--- conflicted
+++ resolved
@@ -30,13 +30,8 @@
     public locator: IServiceLocator,
   ) {}
 
-<<<<<<< HEAD
   public $bind(flags: LifecycleFlags, scope: IScope, hostScope: IScope | null): void {
-    if (this.$state & State.isBound) {
-=======
-  public $bind(flags: LifecycleFlags, scope: IScope, part?: string): void {
     if (this.isBound) {
->>>>>>> 54611ecd
       if (this.$scope === scope) {
         return;
       }
