import { IServiceLocator } from '@aurelia/kernel';
import {
  IScheduler,
  ITask,
  QueueTaskOptions,
} from '@aurelia/scheduler';
import {
  IExpression,
  IInterpolationExpression,
} from '../ast';
import {
  BindingMode,
  LifecycleFlags,
} from '../flags';
import { IBinding } from '../lifecycle';
import {
  IBindingTargetAccessor,
  IScope,
  AccessorType,
  INodeAccessor,
} from '../observation';
import { IObserverLocator } from '../observation/observer-locator';
import {
  connectable,
  IConnectableBinding,
  IPartialConnectableBinding,
} from './connectable';

const { toView, oneTime } = BindingMode;

const queueTaskOptions: QueueTaskOptions = {
  reusable: false,
  preempt: true,
};

export class MultiInterpolationBinding implements IBinding {
  public interceptor: this = this;

  public isBound: boolean = false;
  public $scope?: IScope = void 0;

  public parts: InterpolationBinding[];

  public constructor(
    public observerLocator: IObserverLocator,
    public interpolation: IInterpolationExpression,
    public target: object,
    public targetProperty: string,
    public mode: BindingMode,
    public locator: IServiceLocator,
  ) {
    // Note: the child expressions of an Interpolation expression are full Aurelia expressions, meaning they may include
    // value converters and binding behaviors.
    // Each expression represents one ${interpolation}, and for each we create a child TextBinding unless there is only one,
    // in which case the renderer will create the TextBinding directly
    const expressions = interpolation.expressions;
    const parts = this.parts = Array(expressions.length);
    for (let i = 0, ii = expressions.length; i < ii; ++i) {
      parts[i] = new InterpolationBinding(expressions[i], interpolation, target, targetProperty, mode, observerLocator, locator, i === 0);
    }
  }

  public $bind(flags: LifecycleFlags, scope: IScope, hostScope: IScope | null): void {
    if (this.isBound) {
      if (this.$scope === scope) {
        return;
      }
      this.interceptor.$unbind(flags);
    }
    this.isBound = true;
    this.$scope = scope;

    const parts = this.parts;
    for (let i = 0, ii = parts.length; i < ii; ++i) {
      parts[i].interceptor.$bind(flags, scope, hostScope);
    }
  }

  public $unbind(flags: LifecycleFlags): void {
    if (!this.isBound) {
      return;
    }
    this.isBound = false;
    this.$scope = void 0;
    const parts = this.parts;
    for (let i = 0, ii = parts.length; i < ii; ++i) {
      parts[i].interceptor.$unbind(flags);
    }
  }

  public dispose(): void {
    this.interceptor = (void 0)!;
    this.interpolation = (void 0)!;
    this.locator = (void 0)!;
    this.target = (void 0)!;
  }
}

export interface InterpolationBinding extends IConnectableBinding {}

@connectable()
export class InterpolationBinding implements IPartialConnectableBinding {
  public interceptor: this = this;

  public id!: number;
  public $scope?: IScope;
<<<<<<< HEAD
  public $hostScope: IScope | null = null;
=======
  public part?: string;
  public $scheduler: IScheduler;
  public task: ITask | null = null;
>>>>>>> 6b074c72
  public isBound: boolean = false;

  public targetObserver: IBindingTargetAccessor;

  public constructor(
    public sourceExpression: IExpression,
    public interpolation: IInterpolationExpression,
    public target: object,
    public targetProperty: string,
    public mode: BindingMode,
    public observerLocator: IObserverLocator,
    public locator: IServiceLocator,
    public isFirst: boolean,
  ) {
    connectable.assignIdTo(this);

    this.$scheduler = locator.get(IScheduler);
    this.targetObserver = observerLocator.getAccessor(LifecycleFlags.none, target, targetProperty);
  }

  public updateTarget(value: unknown, flags: LifecycleFlags): void {
    this.targetObserver.setValue(value, flags | LifecycleFlags.updateTargetInstance);
  }

  public handleChange(_newValue: unknown, _previousValue: unknown, flags: LifecycleFlags): void {
    if (!this.isBound) {
      return;
    }

<<<<<<< HEAD
    const previousValue = this.targetObserver.getValue();
    const newValue = this.interpolation.evaluate(flags, this.$scope!, this.$hostScope, this.locator);
    if (newValue !== previousValue) {
      this.interceptor.updateTarget(newValue, flags);
=======
    const targetObserver = this.targetObserver;
    // Alpha: during bind a simple strategy for bind is always flush immediately
    // todo:
    //  (1). determine whether this should be the behavior
    //  (2). if not, then fix tests to reflect the changes/scheduler to properly yield all with aurelia.start().wait()
    const shouldQueueFlush = (flags & LifecycleFlags.fromBind) === 0 && (targetObserver.type & AccessorType.Layout) > 0;
    const newValue = this.interpolation.evaluate(flags, this.$scope!, this.locator, this.part);
    const oldValue = targetObserver.getValue();
    const interceptor = this.interceptor;

    // todo(fred): maybe let the observer decides whether it updates
    if (newValue !== oldValue) {
      if (shouldQueueFlush) {
        flags |= LifecycleFlags.noTargetObserverQueue;

        this.task?.cancel();
        targetObserver.task?.cancel();
        targetObserver.task = this.task = this.$scheduler.queueRenderTask(() => {
          (targetObserver as Partial<INodeAccessor>).flushChanges?.(flags);
          this.task = targetObserver.task = null;
        }, queueTaskOptions);
      }

      interceptor.updateTarget(newValue, flags);
>>>>>>> 6b074c72
    }

    // todo: merge this with evaluate above
    if ((this.mode & oneTime) === 0) {
      this.version++;
<<<<<<< HEAD
      this.sourceExpression.connect(flags, this.$scope!, this.$hostScope, this.interceptor);
      this.interceptor.unobserve(false);
=======
      this.sourceExpression.connect(flags, this.$scope!, interceptor, this.part);
      interceptor.unobserve(false);
>>>>>>> 6b074c72
    }
  }

  public $bind(flags: LifecycleFlags, scope: IScope, hostScope: IScope | null): void {
    if (this.isBound) {
      if (this.$scope === scope) {
        return;
      }
      this.interceptor.$unbind(flags);
    }

    this.isBound = true;
    this.$scope = scope;
    this.$hostScope = hostScope;

    const sourceExpression = this.sourceExpression;
    if (sourceExpression.bind) {
      sourceExpression.bind(flags, scope, hostScope, this.interceptor);
    }

    const targetObserver = this.targetObserver;
    const mode = this.mode;

    if (mode !== BindingMode.oneTime && targetObserver.bind) {
      targetObserver.bind(flags);
    }

    // since the interpolation already gets the whole value, we only need to let the first
    // text binding do the update if there are multiple
    if (this.isFirst) {
      this.interceptor.updateTarget(this.interpolation.evaluate(flags, scope, hostScope, this.locator), flags);
    }
<<<<<<< HEAD
    if (this.mode & toView) {
      sourceExpression.connect(flags, scope, hostScope, this.interceptor);
=======
    if ((mode & toView) > 0) {
      sourceExpression.connect(flags, scope, this.interceptor, part);
>>>>>>> 6b074c72
    }
  }

  public $unbind(flags: LifecycleFlags): void {
    if (!this.isBound) {
      return;
    }
    this.isBound = false;

    const sourceExpression = this.sourceExpression;
    if (sourceExpression.unbind) {
      sourceExpression.unbind(flags, this.$scope!, this.$hostScope, this.interceptor);
    }

    const targetObserver = this.targetObserver;
    const task = this.task;

    if (targetObserver.unbind) {
      targetObserver.unbind(flags);
    }
    if (task != null) {
      task.cancel();
      if (task === targetObserver.task) {
        targetObserver.task = null;
      }
      this.task = null;
    }

    this.$scope = void 0;
    this.interceptor.unobserve(true);
  }

  public dispose(): void {
    this.interceptor = (void 0)!;
    this.sourceExpression = (void 0)!;
    this.locator = (void 0)!;
    this.targetObserver = (void 0)!;
  }
}<|MERGE_RESOLUTION|>--- conflicted
+++ resolved
@@ -104,13 +104,9 @@
 
   public id!: number;
   public $scope?: IScope;
-<<<<<<< HEAD
   public $hostScope: IScope | null = null;
-=======
-  public part?: string;
   public $scheduler: IScheduler;
   public task: ITask | null = null;
->>>>>>> 6b074c72
   public isBound: boolean = false;
 
   public targetObserver: IBindingTargetAccessor;
@@ -140,19 +136,13 @@
       return;
     }
 
-<<<<<<< HEAD
-    const previousValue = this.targetObserver.getValue();
-    const newValue = this.interpolation.evaluate(flags, this.$scope!, this.$hostScope, this.locator);
-    if (newValue !== previousValue) {
-      this.interceptor.updateTarget(newValue, flags);
-=======
     const targetObserver = this.targetObserver;
     // Alpha: during bind a simple strategy for bind is always flush immediately
     // todo:
     //  (1). determine whether this should be the behavior
     //  (2). if not, then fix tests to reflect the changes/scheduler to properly yield all with aurelia.start().wait()
     const shouldQueueFlush = (flags & LifecycleFlags.fromBind) === 0 && (targetObserver.type & AccessorType.Layout) > 0;
-    const newValue = this.interpolation.evaluate(flags, this.$scope!, this.locator, this.part);
+    const newValue = this.interpolation.evaluate(flags, this.$scope!, this.$hostScope, this.locator);
     const oldValue = targetObserver.getValue();
     const interceptor = this.interceptor;
 
@@ -170,19 +160,13 @@
       }
 
       interceptor.updateTarget(newValue, flags);
->>>>>>> 6b074c72
     }
 
     // todo: merge this with evaluate above
     if ((this.mode & oneTime) === 0) {
       this.version++;
-<<<<<<< HEAD
-      this.sourceExpression.connect(flags, this.$scope!, this.$hostScope, this.interceptor);
-      this.interceptor.unobserve(false);
-=======
-      this.sourceExpression.connect(flags, this.$scope!, interceptor, this.part);
+      this.sourceExpression.connect(flags, this.$scope!, this.$hostScope, interceptor);
       interceptor.unobserve(false);
->>>>>>> 6b074c72
     }
   }
 
@@ -215,13 +199,8 @@
     if (this.isFirst) {
       this.interceptor.updateTarget(this.interpolation.evaluate(flags, scope, hostScope, this.locator), flags);
     }
-<<<<<<< HEAD
-    if (this.mode & toView) {
+    if ((mode & toView) > 0) {
       sourceExpression.connect(flags, scope, hostScope, this.interceptor);
-=======
-    if ((mode & toView) > 0) {
-      sourceExpression.connect(flags, scope, this.interceptor, part);
->>>>>>> 6b074c72
     }
   }
 
