import { Constructable, IIndexable, PLATFORM, Reporter } from '@aurelia/kernel';
import { LifecycleFlags } from '../flags';
import { ILifecycle } from '../lifecycle';
import {
  IBindingContext,
  IBindingTargetObserver,
  ICollectionSubscribable,
  ISubscribable,
  ISubscriber
} from '../observation';
import { IDirtyChecker } from './dirty-checker';
import { IObserverLocator } from './observer-locator';
import { subscriberCollection } from './subscriber-collection';

export interface ComputedOverrides {
  // Indicates that a getter doesn't need to re-calculate its dependencies after the first observation.
  static?: boolean;

  // Indicates that the getter of a getter/setter pair can change its value based on side-effects outside the setter.
  volatile?: boolean;
}

export type ComputedLookup = { computed?: Record<string, ComputedOverrides> };

export function computed(config: ComputedOverrides): PropertyDecorator {
  return function (target: Constructable & ComputedLookup, key: string): void {
    /**
     * The 'computed' property defined on prototype needs to be non-enumerable to prevent getting this in loops,
     * iterating over object properties, such as for..in.
     *
     * The 'value' of the property should not have any prototype. Otherwise if by mistake the target passed
     * here is `Object`, then we are in soup. Because then every instance of `Object` will have the `computed`
     * property, including the `value` (in the descriptor of the property), when assigned `{}`. This might
     * lead to infinite recursion for the cases as mentioned above.
     */
    if (!target.computed) {
      Reflect.defineProperty(target, 'computed', {
        writable: true,
        configurable: true,
        enumerable: false,
        value: Object.create(null)
      });
    }
    target.computed![key] = config;
  } as PropertyDecorator;
}

const computedOverrideDefaults: ComputedOverrides = { static: false, volatile: false };

/* @internal */
export function createComputedObserver(
  flags: LifecycleFlags,
  observerLocator: IObserverLocator,
  dirtyChecker: IDirtyChecker,
  lifecycle: ILifecycle,
  instance: IIndexable,
  propertyName: string,
  descriptor: PropertyDescriptor): IBindingTargetObserver {

  if (descriptor.configurable === false) {
    return dirtyChecker.createProperty(instance, propertyName);
  }

  if (descriptor.get) {
    const { constructor: { prototype: { computed: givenOverrides } } }: IIndexable & { constructor: { prototype: ComputedLookup } } = instance;
    const overrides = givenOverrides && givenOverrides![propertyName] || computedOverrideDefaults;

    if (descriptor.set) {
      if (overrides.volatile) {
        return new GetterObserver(flags, overrides, instance, propertyName, descriptor, observerLocator);
      }
      return new CustomSetterObserver(instance, propertyName, descriptor);
    }
    return new GetterObserver(flags, overrides, instance, propertyName, descriptor, observerLocator);
  }
  throw Reporter.error(18, propertyName);
}

export interface CustomSetterObserver extends IBindingTargetObserver { }

// Used when the getter is dependent solely on changes that happen within the setter.
@subscriberCollection()
export class CustomSetterObserver implements CustomSetterObserver {
  public currentValue: unknown = void 0;
  public oldValue: unknown = void 0;

  private observing: boolean = false;

  public constructor(
    public readonly obj: IIndexable & IIndexable,
    public readonly propertyKey: string,
    private readonly descriptor: PropertyDescriptor,
  ) {}

  public setValue(newValue: unknown): void {
    // eslint-disable-next-line @typescript-eslint/no-non-null-assertion
    this.descriptor.set!.call(this.obj, newValue); // Non-null is implied because descriptors without setters won't end up here
    if (this.currentValue !== newValue) {
      this.oldValue = this.currentValue;
      this.currentValue = newValue;
      this.callSubscribers(newValue, this.oldValue, LifecycleFlags.updateTargetInstance);
    }
  }

  public subscribe(subscriber: ISubscriber): void {
    if (!this.observing) {
      this.convertProperty();
    }
    this.addSubscriber(subscriber);
  }

  public unsubscribe(subscriber: ISubscriber): void {
    this.removeSubscriber(subscriber);
  }

  public convertProperty(): void {
    this.observing = true;
    this.currentValue = this.obj[this.propertyKey];

    const set = (newValue: unknown): void => { this.setValue(newValue); };
    Reflect.defineProperty(this.obj, this.propertyKey, { set, get: this.descriptor.get });
  }
}

export interface GetterObserver extends IBindingTargetObserver { }

// Used when there is no setter, and the getter is dependent on other properties of the object;
// Used when there is a setter but the value of the getter can change based on properties set outside of the setter.
@subscriberCollection()
export class GetterObserver implements GetterObserver {
  public currentValue: unknown = void 0;
  public oldValue: unknown = void 0;

  private readonly proxy: ProxyHandler<object>;
  private readonly propertyDeps: ISubscribable[] = [];
  private readonly collectionDeps: ICollectionSubscribable[] = [];
  private subscriberCount: number = 0;
  private isCollecting: boolean = false;

  public constructor(
    flags: LifecycleFlags,
    private readonly overrides: ComputedOverrides,
    public readonly obj: IIndexable,
    public readonly propertyKey: string,
    private readonly descriptor: PropertyDescriptor,
    observerLocator: IObserverLocator,
  ) {
    this.proxy = new Proxy(obj, createGetterTraps(flags, observerLocator, this));

    const get = (): unknown => this.getValue();
    Reflect.defineProperty(obj, propertyKey, { get, set: descriptor.set });
  }

  public addPropertyDep(subscribable: ISubscribable): void {
    if (!this.propertyDeps.includes(subscribable)) {
      this.propertyDeps.push(subscribable);
    }
  }

  public addCollectionDep(subscribable: ICollectionSubscribable): void {
    if (!this.collectionDeps.includes(subscribable)) {
      this.collectionDeps.push(subscribable);
    }
  }

  public getValue(): unknown {
    if (this.subscriberCount === 0 || this.isCollecting) {
      // eslint-disable-next-line @typescript-eslint/no-non-null-assertion
      this.currentValue = Reflect.apply(this.descriptor.get!, this.proxy, PLATFORM.emptyArray); // Non-null is implied because descriptors without getters won't end up here
    } else {
      // eslint-disable-next-line @typescript-eslint/no-non-null-assertion
      this.currentValue = Reflect.apply(this.descriptor.get!, this.obj, PLATFORM.emptyArray); // Non-null is implied because descriptors without getters won't end up here
    }
    return this.currentValue;
  }

  public subscribe(subscriber: ISubscriber): void {
    this.addSubscriber(subscriber);
    if (++this.subscriberCount === 1) {
      this.getValueAndCollectDependencies(true);
    }
  }

  public unsubscribe(subscriber: ISubscriber): void {
    this.removeSubscriber(subscriber);
    if (--this.subscriberCount === 0) {
      this.unsubscribeAllDependencies();
    }
  }

  public handleChange(): void {
    const oldValue = this.currentValue;
    const newValue = this.getValueAndCollectDependencies(false);
    if (oldValue !== newValue) {
      this.callSubscribers(newValue, oldValue, LifecycleFlags.updateTargetInstance);
    }
  }

  public handleCollectionChange(): void {
    const oldValue = this.currentValue;
    const newValue = this.getValueAndCollectDependencies(false);
    if (oldValue !== newValue) {
      this.callSubscribers(newValue, oldValue, LifecycleFlags.updateTargetInstance);
    }
  }

  public getValueAndCollectDependencies(requireCollect: boolean): unknown {
    const dynamicDependencies = !this.overrides.static || requireCollect;

    if (dynamicDependencies) {
      this.unsubscribeAllDependencies();
      this.isCollecting = true;
    }

    this.currentValue = this.getValue();

    if (dynamicDependencies) {
      this.propertyDeps.forEach(x => { x.subscribe(this); });
      this.collectionDeps.forEach(x => { x.subscribeToCollection(this); });
      this.isCollecting = false;
    }

    return this.currentValue;
  }

  private unsubscribeAllDependencies(): void {
    this.propertyDeps.forEach(x => { x.unsubscribe(this); });
    this.propertyDeps.length = 0;
    this.collectionDeps.forEach(x => { x.unsubscribeFromCollection(this); });
    this.collectionDeps.length = 0;
  }
}

const toStringTag = Object.prototype.toString;

function createGetterTraps(flags: LifecycleFlags, observerLocator: IObserverLocator, observer: GetterObserver): ProxyHandler<object> {
<<<<<<< HEAD
  // eslint-disable-next-line sonarjs/prefer-immediate-return
  const traps = {
    get: function (target: IIndexable, key: PropertyKey, receiver?: unknown): unknown {
      if (!observer['isCollecting']) {
=======
  return {
    get: function (target: IObservable | IBindingContext, key: PropertyKey, receiver?: unknown): unknown {
      if (observer.doNotCollect(key)) {
>>>>>>> d7301275
        return Reflect.get(target, key, receiver);
      }

      // The length and iterator properties need to be invoked on the original object (for Map and Set
      // at least) or they will throw.
      switch (toStringTag.call(target)) {
        case '[object Array]':
          observer.addCollectionDep(observerLocator.getArrayObserver(flags, target as unknown as unknown[]));
          if (key === 'length') {
            return Reflect.get(target, key, target);
          }
          break;
        case '[object Map]':
          observer.addCollectionDep(observerLocator.getMapObserver(flags, target as unknown as Map<unknown, unknown>));
          if (key === 'size') {
            return Reflect.get(target, key, target);
          }
          break;
        case '[object Set]':
          observer.addCollectionDep(observerLocator.getSetObserver(flags, target as unknown as Set<unknown>));
          if (key === 'size') {
            return Reflect.get(target, key, target);
          }
          break;
        default:
          observer.addPropertyDep(observerLocator.getObserver(flags, target, key as string) as IBindingTargetObserver);
      }

      return proxyOrValue(flags, target, key, observerLocator, observer);
    }
  };
}

function proxyOrValue(flags: LifecycleFlags, target: object, key: PropertyKey, observerLocator: IObserverLocator, observer: GetterObserver): ProxyHandler<object> {
  const value = Reflect.get(target, key, target);
  if (typeof value === 'function') {
    // eslint-disable-next-line @typescript-eslint/ban-types
    return (target as { [key: string]: Function })[key as string].bind(target); // We need Function's bind() method here
  }
  if (typeof value !== 'object' || value === null) {
    return value;
  }
  return new Proxy(value, createGetterTraps(flags, observerLocator, observer));
}<|MERGE_RESOLUTION|>--- conflicted
+++ resolved
@@ -234,16 +234,9 @@
 const toStringTag = Object.prototype.toString;
 
 function createGetterTraps(flags: LifecycleFlags, observerLocator: IObserverLocator, observer: GetterObserver): ProxyHandler<object> {
-<<<<<<< HEAD
-  // eslint-disable-next-line sonarjs/prefer-immediate-return
-  const traps = {
+  return {
     get: function (target: IIndexable, key: PropertyKey, receiver?: unknown): unknown {
       if (!observer['isCollecting']) {
-=======
-  return {
-    get: function (target: IObservable | IBindingContext, key: PropertyKey, receiver?: unknown): unknown {
-      if (observer.doNotCollect(key)) {
->>>>>>> d7301275
         return Reflect.get(target, key, receiver);
       }
 
