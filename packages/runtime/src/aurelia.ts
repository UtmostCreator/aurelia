--- conflicted
+++ resolved
@@ -1,15 +1,8 @@
-<<<<<<< HEAD
-import { DI, IContainer, IRegistry, PLATFORM, Registration, Constructable } from '@aurelia/kernel';
-import { LifecycleFlags } from './observation';
-import { ICustomElement, IRenderingEngine } from './templating/lifecycle-render';
-import { CustomElementResource } from './templating/custom-element';
-=======
 import { DI, IContainer, IRegistry, PLATFORM, Registration } from '@aurelia/kernel';
 import { INode } from './dom';
 import { LifecycleFlags } from './observation';
-import { ICustomElement } from './templating/custom-element';
+import { CustomElementResource, ICustomElement, ICustomElementType } from './templating/custom-element';
 import { IRenderingEngine } from './templating/lifecycle-render';
->>>>>>> ce793a70
 
 export interface ISinglePageApp {
   host: INode;
@@ -43,17 +36,15 @@
   }
 
   public app(config: ISinglePageApp): this {
-<<<<<<< HEAD
-    let component = config.component;
-    if (CustomElementResource.isType(component)) {
-      this.container.register(component);
-      component = this.container.get(CustomElementResource.keyFrom(component.description.name));
+    const host = config.host as INode & {$au?: Aurelia | null};
+    let component: ICustomElement;
+    const componentOrType = config.component as ICustomElement | ICustomElementType;
+    if (CustomElementResource.isType(<ICustomElementType>componentOrType)) {
+      this.container.register(<ICustomElementType>componentOrType);
+      component = this.container.get<ICustomElement>(CustomElementResource.keyFrom((<ICustomElementType>componentOrType).description.name));
+    } else {
+      component = <ICustomElement>componentOrType;
     }
-    const host = config.host;
-=======
-    const component = config.component as ICustomElement;
-    const host = config.host as INode & {$au?: Aurelia | null};
->>>>>>> ce793a70
 
     const startTask = () => {
       host.$au = this;
