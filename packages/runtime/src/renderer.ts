--- conflicted
+++ resolved
@@ -183,14 +183,9 @@
 /** @internal */
 export class CustomElementRenderer implements IInstructionRenderer {
   public static readonly inject: ReadonlyArray<Function> = [IRenderingEngine];
-
-<<<<<<< HEAD
-  public static readonly register: IRegistry['register'];
-
-  private renderingEngine: IRenderingEngine;
-=======
+  public static readonly register: IRegistry['register'];
+
   private readonly renderingEngine: IRenderingEngine;
->>>>>>> 2d9b5868
 
   constructor(renderingEngine: IRenderingEngine) {
     this.renderingEngine = renderingEngine;
@@ -223,14 +218,9 @@
 /** @internal */
 export class CustomAttributeRenderer implements IInstructionRenderer {
   public static readonly inject: ReadonlyArray<Function> = [IRenderingEngine];
-
-<<<<<<< HEAD
-  public static readonly register: IRegistry['register'];
-
-  private renderingEngine: IRenderingEngine;
-=======
+  public static readonly register: IRegistry['register'];
+
   private readonly renderingEngine: IRenderingEngine;
->>>>>>> 2d9b5868
 
   constructor(renderingEngine: IRenderingEngine) {
     this.renderingEngine = renderingEngine;
@@ -262,14 +252,9 @@
 /** @internal */
 export class TemplateControllerRenderer implements IInstructionRenderer {
   public static readonly inject: ReadonlyArray<Function> = [IRenderingEngine];
-
-<<<<<<< HEAD
-  public static readonly register: IRegistry['register'];
-
-  private renderingEngine: IRenderingEngine;
-=======
+  public static readonly register: IRegistry['register'];
+
   private readonly renderingEngine: IRenderingEngine;
->>>>>>> 2d9b5868
 
   constructor(renderingEngine: IRenderingEngine) {
     this.renderingEngine = renderingEngine;
@@ -306,16 +291,10 @@
 /** @internal */
 export class LetElementRenderer implements IInstructionRenderer {
   public static readonly inject: ReadonlyArray<Function> = [IExpressionParser, IObserverLocator];
-
-<<<<<<< HEAD
-  public static readonly register: IRegistry['register'];
-
-  private parser: IExpressionParser;
-  private observerLocator: IObserverLocator;
-=======
+  public static readonly register: IRegistry['register'];
+
   private readonly parser: IExpressionParser;
   private readonly observerLocator: IObserverLocator;
->>>>>>> 2d9b5868
 
   constructor(parser: IExpressionParser, observerLocator: IObserverLocator) {
     this.parser = parser;
@@ -341,16 +320,10 @@
 /** @internal */
 export class CallBindingRenderer implements IInstructionRenderer {
   public static readonly inject: ReadonlyArray<Function> = [IExpressionParser, IObserverLocator];
-
-<<<<<<< HEAD
-  public static readonly register: IRegistry['register'];
-
-  private parser: IExpressionParser;
-  private observerLocator: IObserverLocator;
-=======
+  public static readonly register: IRegistry['register'];
+
   private readonly parser: IExpressionParser;
   private readonly observerLocator: IObserverLocator;
->>>>>>> 2d9b5868
 
   constructor(parser: IExpressionParser, observerLocator: IObserverLocator) {
     this.parser = parser;
@@ -370,14 +343,9 @@
 /** @internal */
 export class RefBindingRenderer implements IInstructionRenderer {
   public static readonly inject: ReadonlyArray<Function> = [IExpressionParser];
-
-<<<<<<< HEAD
-  public static readonly register: IRegistry['register'];
-
-  private parser: IExpressionParser;
-=======
-  private readonly parser: IExpressionParser;
->>>>>>> 2d9b5868
+  public static readonly register: IRegistry['register'];
+
+  private readonly parser: IExpressionParser;
 
   constructor(parser: IExpressionParser) {
     this.parser = parser;
@@ -396,16 +364,10 @@
 /** @internal */
 export class InterpolationBindingRenderer implements IInstructionRenderer {
   public static readonly inject: ReadonlyArray<Function> = [IExpressionParser, IObserverLocator];
-
-<<<<<<< HEAD
-  public static readonly register: IRegistry['register'];
-
-  private parser: IExpressionParser;
-  private observerLocator: IObserverLocator;
-=======
+  public static readonly register: IRegistry['register'];
+
   private readonly parser: IExpressionParser;
   private readonly observerLocator: IObserverLocator;
->>>>>>> 2d9b5868
 
   constructor(parser: IExpressionParser, observerLocator: IObserverLocator) {
     this.parser = parser;
@@ -430,16 +392,10 @@
 /** @internal */
 export class PropertyBindingRenderer implements IInstructionRenderer {
   public static readonly inject: ReadonlyArray<Function> = [IExpressionParser, IObserverLocator];
-
-<<<<<<< HEAD
-  public static readonly register: IRegistry['register'];
-
-  private parser: IExpressionParser;
-  private observerLocator: IObserverLocator;
-=======
+  public static readonly register: IRegistry['register'];
+
   private readonly parser: IExpressionParser;
   private readonly observerLocator: IObserverLocator;
->>>>>>> 2d9b5868
 
   constructor(parser: IExpressionParser, observerLocator: IObserverLocator) {
     this.parser = parser;
@@ -459,16 +415,10 @@
 /** @internal */
 export class IteratorBindingRenderer implements IInstructionRenderer {
   public static readonly inject: ReadonlyArray<Function> = [IExpressionParser, IObserverLocator];
-
-<<<<<<< HEAD
-  public static readonly register: IRegistry['register'];
-
-  private parser: IExpressionParser;
-  private observerLocator: IObserverLocator;
-=======
+  public static readonly register: IRegistry['register'];
+
   private readonly parser: IExpressionParser;
   private readonly observerLocator: IObserverLocator;
->>>>>>> 2d9b5868
 
   constructor(parser: IExpressionParser, observerLocator: IObserverLocator) {
     this.parser = parser;
