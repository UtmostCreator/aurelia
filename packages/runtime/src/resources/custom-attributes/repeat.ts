import { compareNumber, nextId, IDisposable, onResolve } from '@aurelia/kernel';
import { ForOfStatement } from '../../binding/ast';
import { PropertyBinding } from '../../binding/property-binding';
import { INode, IRenderLocation } from '../../dom';
import { LifecycleFlags as LF, LifecycleFlags } from '../../flags';
import { ISyntheticView, IViewFactory, MountStrategy, ICustomAttributeController, IRenderableController, IController, ICustomAttributeViewModel, IHydratedController, IHydratedParentController, ControllerVisitor } from '../../lifecycle';
import {
  CollectionObserver,
  IndexMap,
  IObservedArray,
  IOverrideContext,
  IScope,
  ObservedCollection,
} from '../../observation';
import { applyMutationsToIndices, synchronizeIndices } from '../../observation/array-observer';
import { BindingContext, Scope } from '../../observation/binding-context';
import { getCollectionObserver } from '../../observation/observer-locator';
import { bindable } from '../../templating/bindable';
import { templateController } from '../custom-attribute';

type Items<C extends ObservedCollection = IObservedArray> = C | undefined;

function dispose(disposable: IDisposable): void {
  disposable.dispose();
}

@templateController('repeat')
export class Repeat<C extends ObservedCollection = IObservedArray, T extends INode = INode> implements ICustomAttributeViewModel<T> {
  public readonly id: number = nextId('au$component');

  public hasPendingInstanceMutation: boolean = false;
  public observer?: CollectionObserver = void 0;
  public views: ISyntheticView<T>[] = [];
  public key?: string = void 0;

  public forOf!: ForOfStatement;
  public local!: string;

  public readonly $controller!: ICustomAttributeController<T, this>; // This is set by the controller after this instance is constructed

  @bindable public items: Items<C>;

  private normalizedItems?: IObservedArray = void 0;

  public constructor(
    @IRenderLocation public location: IRenderLocation<T>,
    @IController public renderable: IRenderableController<T>,
    @IViewFactory public factory: IViewFactory<T>
  ) {}

  public beforeBind(
    initiator: IHydratedController<T>,
    parent: IHydratedParentController<T>,
    flags: LifecycleFlags,
  ): void | Promise<void> {
    this.checkCollectionObserver(flags);
    const bindings = this.renderable.bindings as PropertyBinding[];
    let binding: PropertyBinding;
    for (let i = 0, ii = bindings.length; i < ii; ++i) {
      binding = bindings[i];
      if ((binding.target as { id?: number }).id === this.id && binding.targetProperty === 'items') {
        this.forOf = binding.sourceExpression as ForOfStatement;
        break;
      }
    }
<<<<<<< HEAD
    this.local = this.forOf.declaration.evaluate(flags, this.$controller.scope!, null, null) as string;
    this.normalizeToArray(flags);
    this.processViewsKeyed(void 0, flags);
    return this.task;
  }
=======
>>>>>>> 54611ecd

    this.local = this.forOf.declaration.evaluate(flags, this.$controller.scope, null) as string;
  }

  public afterAttach(
    initiator: IHydratedController<T>,
    parent: IHydratedParentController<T>,
    flags: LifecycleFlags,
  ): void | Promise<void> {
    this.normalizeToArray(flags);

    return this.activateAllViews(initiator, flags);
  }

  public afterUnbind(
    initiator: IHydratedController<T>,
    parent: IHydratedParentController<T>,
    flags: LifecycleFlags,
  ): void | Promise<void> {
    this.checkCollectionObserver(flags);

    return this.deactivateAllViews(initiator, flags);
  }

  // called by SetterObserver
  public itemsChanged(flags: LF): void {
    const { $controller } = this;
    if (!$controller.isActive) {
      return;
    }
    flags |= $controller.flags;
    this.checkCollectionObserver(flags);
    flags |= LF.updateTargetInstance;
    this.normalizeToArray(flags);

    const ret = onResolve(
      this.deactivateAllViews(null, flags),
      () => {
        // TODO(fkleuver): add logic to the controller that ensures correct handling of race conditions and add a variety of `if` integration tests
        return this.activateAllViews(null, flags);
      },
    );
    if (ret instanceof Promise) { ret.catch(err => { throw err; }); }
  }

  // called by a CollectionObserver
  public handleCollectionChange(
    indexMap: IndexMap | undefined,
    flags: LF,
  ): void {
    const { $controller } = this;
    if (!$controller.isActive) {
      return;
    }
    flags |= $controller.flags;
    flags |= LF.updateTargetInstance;
    this.normalizeToArray(flags);

    if (indexMap === void 0) {
      const ret = onResolve(
        this.deactivateAllViews(null, flags),
        () => {
          // TODO(fkleuver): add logic to the controller that ensures correct handling of race conditions and add a variety of `if` integration tests
          return this.activateAllViews(null, flags);
        },
      );
      if (ret instanceof Promise) { ret.catch(err => { throw err; }); }
    } else {
      const oldLength = this.views.length;
      applyMutationsToIndices(indexMap);
      // first detach+unbind+(remove from array) the deleted view indices
      if (indexMap.deletedItems.length > 0) {
        indexMap.deletedItems.sort(compareNumber);
        const ret = onResolve(
          this.deactivateAndRemoveViewsByKey(indexMap, flags),
          () => {
            // TODO(fkleuver): add logic to the controller that ensures correct handling of race conditions and add a variety of `if` integration tests
            return this.createAndActivateAndSortViewsByKey(oldLength, indexMap, flags);
          },
        );
        if (ret instanceof Promise) { ret.catch(err => { throw err; }); }
      } else {
        // TODO(fkleuver): add logic to the controller that ensures correct handling of race conditions and add integration tests
        // eslint-disable-next-line @typescript-eslint/no-floating-promises
        this.createAndActivateAndSortViewsByKey(oldLength, indexMap, flags);
      }
    }
  }

  // todo: subscribe to collection from inner expression
  private checkCollectionObserver(flags: LF): void {
    const oldObserver = this.observer;
    if ((flags & LifecycleFlags.fromUnbind)) {
      if (oldObserver !== void 0) {
        oldObserver.unsubscribeFromCollection(this);
      }
    } else if (this.$controller.isActive) {
      const newObserver = this.observer = getCollectionObserver(flags, this.$controller.lifecycle, this.items);
      if (oldObserver !== newObserver && oldObserver) {
        oldObserver.unsubscribeFromCollection(this);
      }
      if (newObserver) {
        newObserver.subscribeToCollection(this);
      }
    }
  }

  private normalizeToArray(flags: LF): void {
    const items: Items<C> = this.items;
    if (items instanceof Array) {
      this.normalizedItems = items;
      return;
    }
    const forOf = this.forOf;
    if (forOf === void 0) {
      return;
    }
    const normalizedItems: IObservedArray = [];
    this.forOf.iterate(flags, items, (arr, index, item) => {
      normalizedItems[index] = item;
    });
    this.normalizedItems = normalizedItems;
  }

  private activateAllViews(
    initiator: IHydratedController<T> | null,
    flags: LF,
  ): void | Promise<void> {
    let promises: Promise<void>[] | undefined = void 0;
    let ret: void | Promise<void>;
    let view: ISyntheticView<T>;
    let viewScope: IScope;

    const { $controller, factory, local, location, items } = this;
    const parentScope = $controller.scope;
    const part = $controller.part;
    const newLen = this.forOf.count(flags, items);
    const views = this.views = Array(newLen);

    this.forOf.iterate(flags, items, (arr, i, item) => {
      view = views[i] = factory.create(flags);
      view.setLocation(location, MountStrategy.insertBefore);
      view.nodes!.unlink();
      viewScope = Scope.fromParent(flags, parentScope, BindingContext.create(flags, local, item));

      setContextualProperties(viewScope.overrideContext as IRepeatOverrideContext, i, newLen);

      ret = view.activate(initiator ?? view, $controller, flags, viewScope, part);
      if (ret instanceof Promise) {
        (promises ?? (promises = [])).push(ret);
      }
    });

    if (promises !== void 0) {
      return (promises as Promise<void>[]).length === 1
        ? promises[0]
        : Promise.all(promises) as unknown as Promise<void>;
    }
  }

  private deactivateAllViews(
    initiator: IHydratedController<T> | null,
    flags: LF,
  ): void | Promise<void> {
    let promises: Promise<void>[] | undefined = void 0;
    let ret: void | Promise<void>;
    let view: ISyntheticView<T>;

    const { views, $controller } = this;

    for (let i = 0, ii = views.length; i < ii; ++i) {
      view = views[i];
      view.release();
      ret = view.deactivate(initiator ?? view, $controller, flags);
      if (ret instanceof Promise) {
        (promises ?? (promises = [])).push(ret);
      }
    }

    if (promises !== void 0) {
      return promises.length === 1
        ? promises[0]
        : Promise.all(promises) as unknown as Promise<void>;
    }
  }

  private deactivateAndRemoveViewsByKey(
    indexMap: IndexMap,
    flags: LF,
  ): void | Promise<void> {
    let promises: Promise<void>[] | undefined = void 0;
    let ret: void | Promise<void>;
    let view: ISyntheticView<T>;

    const { $controller, views } = this;

    const deleted = indexMap.deletedItems;
    const deletedLen = deleted.length;
    let i = 0;
    for (; i < deletedLen; ++i) {
      view = views[deleted[i]];
      view.release();
      ret = view.deactivate(view, $controller, flags);
      if (ret instanceof Promise) {
        (promises ?? (promises = [])).push(ret);
      }
    }

    i = 0;
    let j = 0;
    for (; i < deletedLen; ++i) {
      j = deleted[i] - i;
      views.splice(j, 1);
    }

<<<<<<< HEAD
    return new AggregateContinuationTask(
      tasks,
      this.$controller.lifecycle.afterUnbind.end,
      this.$controller.lifecycle.afterUnbind,
      flags,
    );
  }

  private createAndBindAllViews(flags: LF): ILifecycleTask {
    let tasks: ILifecycleTask[] | undefined = void 0;
    let task: ILifecycleTask;
    let view: ISyntheticView<T>;
    let viewScope: IScope;

    const $controller = this.$controller;
    const lifecycle = $controller.lifecycle;
    const parentScope = $controller.scope!;

    lifecycle.afterBind.begin();

    const factory = this.factory;
    const local = this.local;
    const items = this.items;
    const newLen = this.forOf.count(flags, items);
    const views = this.views = Array(newLen);

    this.forOf.iterate(flags, items, (arr, i, item) => {
      view = views[i] = factory.create(flags);
      view.parent = $controller;
      viewScope = Scope.fromParent(
        flags,
        parentScope,
        BindingContext.create(flags, local, item),
      );

      setContextualProperties(viewScope.overrideContext as IRepeatOverrideContext, i, newLen);

      task = view.bind(
        flags,
        viewScope,
        this.$controller.hostScope,
      );

      if (!task.done) {
        if (tasks === undefined) {
          tasks = [];
        }
        tasks.push(task);
      }
    });

    if (tasks === undefined) {
      lifecycle.afterBind.end(flags);
      return LifecycleTask.done;
=======
    if (promises !== void 0) {
      return promises.length === 1
        ? promises[0]
        : Promise.all(promises) as unknown as Promise<void>;
>>>>>>> 54611ecd
    }
  }

  private createAndActivateAndSortViewsByKey(
    oldLength: number,
    indexMap: IndexMap,
    flags: LF,
  ): void | Promise<void> {
    let promises: Promise<void>[] | undefined = void 0;
    let ret: void | Promise<void>;
    let view: ISyntheticView<T>;
    let viewScope: IScope;

<<<<<<< HEAD
    const factory = this.factory;
    const views = this.views;
    const local = this.local;
    const normalizedItems = this.normalizedItems!;

    const $controller = this.$controller;
    const lifecycle = $controller.lifecycle;
    const parentScope = $controller.scope!;

    lifecycle.afterBind.begin();

=======
    const { $controller, factory, local, normalizedItems, location, views } = this;
>>>>>>> 54611ecd
    const mapLen = indexMap.length;

    for (let i = 0; i < mapLen; ++i) {
      if (indexMap[i] === -2) {
        view = factory.create(flags);
<<<<<<< HEAD
        // TODO: test with map/set/undefined/null, make sure we can use strong typing here as well, etc
        view.parent = $controller;
        viewScope = Scope.fromParent(
          flags,
          parentScope,
          BindingContext.create(flags, local, normalizedItems[i]),
        );

        setContextualProperties(viewScope.overrideContext as IRepeatOverrideContext, i, mapLen);
        // update all the rest oc
        task = view.bind(
          flags,
          viewScope,
          this.$controller.hostScope,
        );
=======
>>>>>>> 54611ecd
        views.splice(i, 0, view);
      }
    }

    if (views.length !== mapLen) {
      // TODO: create error code and use reporter with more informative message
      throw new Error(`viewsLen=${views.length}, mapLen=${mapLen}`);
    }

    const parentScope = $controller.scope;
    const part = $controller.part;
    const newLen = indexMap.length;
    synchronizeIndices(views, indexMap);

    // this algorithm retrieves the indices of the longest increasing subsequence of items in the repeater
    // the items on those indices are not moved; this minimizes the number of DOM operations that need to be performed
    const seq = longestIncreasingSubsequence(indexMap);
    const seqLen = seq.length;

    let next: ISyntheticView;
    let j = seqLen - 1;
    let i = newLen - 1;
    for (; i >= 0; --i) {
      view = views[i];
      next = views[i + 1];

      view.nodes!.link(next?.nodes ?? location);

      if (indexMap[i] === -2) {
        viewScope = Scope.fromParent(flags, parentScope, BindingContext.create(flags, local, normalizedItems![i]));
        setContextualProperties(viewScope.overrideContext as IRepeatOverrideContext, i, newLen);
        view.setLocation(location, MountStrategy.insertBefore);

        ret = view.activate(view, $controller, flags, viewScope, part);
        if (ret instanceof Promise) {
          (promises ?? (promises = [])).push(ret);
        }
      } else if (j < 0 || seqLen === 1 || i !== seq[j]) {
        setContextualProperties(view.scope!.overrideContext as IRepeatOverrideContext, i, newLen);
        view.nodes.insertBefore(view.location!);
      } else {
        if (oldLength !== newLen) {
          setContextualProperties(view.scope!.overrideContext as IRepeatOverrideContext, i, newLen);
        }
        --j;
      }
    }

    if (promises !== void 0) {
      return promises.length === 1
        ? promises[0]
        : Promise.all(promises) as unknown as Promise<void>;
    }
  }

  public onCancel(
    initiator: IHydratedController<T>,
    parent: IHydratedParentController<T>,
    flags: LifecycleFlags,
  ): void {
    this.views.forEach(view => {
      view.cancel(initiator, this.$controller, flags);
    });
  }

  public dispose(): void {
    this.views.forEach(dispose);
    this.views = (void 0)!;
  }

  public accept(visitor: ControllerVisitor<T>): void | true {
    const { views } = this;

    if (views !== void 0) {
      for (let i = 0, ii = views.length; i < ii; ++i) {
        if (views[i].accept(visitor) === true) {
          return true;
        }
      }
    }
  }
}

let maxLen = 16;
let prevIndices = new Int32Array(maxLen);
let tailIndices = new Int32Array(maxLen);

// Based on inferno's lis_algorithm @ https://github.com/infernojs/inferno/blob/master/packages/inferno/src/DOM/patching.ts#L732
// with some tweaks to make it just a bit faster + account for IndexMap (and some names changes for readability)
/** @internal */
export function longestIncreasingSubsequence(indexMap: IndexMap): Int32Array {
  const len = indexMap.length;

  if (len > maxLen) {
    maxLen = len;
    prevIndices = new Int32Array(len);
    tailIndices = new Int32Array(len);
  }

  let cursor = 0;
  let cur = 0;
  let prev = 0;
  let i = 0;
  let j = 0;
  let low = 0;
  let high = 0;
  let mid = 0;

  for (; i < len; i++) {
    cur = indexMap[i];
    if (cur !== -2) {
      j = prevIndices[cursor];

      prev = indexMap[j];
      if (prev !== -2 && prev < cur) {
        tailIndices[i] = j;
        prevIndices[++cursor] = i;
        continue;
      }

      low = 0;
      high = cursor;

      while (low < high) {
        mid = (low + high) >> 1;
        prev = indexMap[prevIndices[mid]];
        if (prev !== -2 && prev < cur) {
          low = mid + 1;
        } else {
          high = mid;
        }
      }

      prev = indexMap[prevIndices[low]];
      if (cur < prev || prev === -2) {
        if (low > 0) {
          tailIndices[i] = prevIndices[low - 1];
        }
        prevIndices[low] = i;
      }
    }
  }
  i = ++cursor;
  const result = new Int32Array(i);
  cur = prevIndices[cursor - 1];

  while (cursor-- > 0) {
    result[cursor] = cur;
    cur = tailIndices[cur];
  }
  while (i-- > 0) prevIndices[i] = 0;
  return result;
}

interface IRepeatOverrideContext extends IOverrideContext {
  $index: number;
  $odd: boolean;
  $even: boolean;
  $first: boolean;
  $middle: boolean;
  $last: boolean;
  $length: number; // new in v2, there are a few requests, not sure if it should stay
}

function setContextualProperties(oc: IRepeatOverrideContext, index: number, length: number): void {
  const isFirst = index === 0;
  const isLast = index === length - 1;
  const isEven = index % 2 === 0;
  oc.$index = index;
  oc.$first = isFirst;
  oc.$last = isLast;
  oc.$middle = !isFirst && !isLast;
  oc.$even = isEven;
  oc.$odd = !isEven;
  oc.$length = length;
}<|MERGE_RESOLUTION|>--- conflicted
+++ resolved
@@ -63,16 +63,8 @@
         break;
       }
     }
-<<<<<<< HEAD
-    this.local = this.forOf.declaration.evaluate(flags, this.$controller.scope!, null, null) as string;
-    this.normalizeToArray(flags);
-    this.processViewsKeyed(void 0, flags);
-    return this.task;
-  }
-=======
->>>>>>> 54611ecd
-
-    this.local = this.forOf.declaration.evaluate(flags, this.$controller.scope, null) as string;
+
+    this.local = this.forOf.declaration.evaluate(flags, this.$controller.scope, null, null) as string;
   }
 
   public afterAttach(
@@ -206,7 +198,7 @@
 
     const { $controller, factory, local, location, items } = this;
     const parentScope = $controller.scope;
-    const part = $controller.part;
+    const hostScope = $controller.hostScope;
     const newLen = this.forOf.count(flags, items);
     const views = this.views = Array(newLen);
 
@@ -218,7 +210,7 @@
 
       setContextualProperties(viewScope.overrideContext as IRepeatOverrideContext, i, newLen);
 
-      ret = view.activate(initiator ?? view, $controller, flags, viewScope, part);
+      ret = view.activate(initiator ?? view, $controller, flags, viewScope, hostScope);
       if (ret instanceof Promise) {
         (promises ?? (promises = [])).push(ret);
       }
@@ -286,67 +278,10 @@
       views.splice(j, 1);
     }
 
-<<<<<<< HEAD
-    return new AggregateContinuationTask(
-      tasks,
-      this.$controller.lifecycle.afterUnbind.end,
-      this.$controller.lifecycle.afterUnbind,
-      flags,
-    );
-  }
-
-  private createAndBindAllViews(flags: LF): ILifecycleTask {
-    let tasks: ILifecycleTask[] | undefined = void 0;
-    let task: ILifecycleTask;
-    let view: ISyntheticView<T>;
-    let viewScope: IScope;
-
-    const $controller = this.$controller;
-    const lifecycle = $controller.lifecycle;
-    const parentScope = $controller.scope!;
-
-    lifecycle.afterBind.begin();
-
-    const factory = this.factory;
-    const local = this.local;
-    const items = this.items;
-    const newLen = this.forOf.count(flags, items);
-    const views = this.views = Array(newLen);
-
-    this.forOf.iterate(flags, items, (arr, i, item) => {
-      view = views[i] = factory.create(flags);
-      view.parent = $controller;
-      viewScope = Scope.fromParent(
-        flags,
-        parentScope,
-        BindingContext.create(flags, local, item),
-      );
-
-      setContextualProperties(viewScope.overrideContext as IRepeatOverrideContext, i, newLen);
-
-      task = view.bind(
-        flags,
-        viewScope,
-        this.$controller.hostScope,
-      );
-
-      if (!task.done) {
-        if (tasks === undefined) {
-          tasks = [];
-        }
-        tasks.push(task);
-      }
-    });
-
-    if (tasks === undefined) {
-      lifecycle.afterBind.end(flags);
-      return LifecycleTask.done;
-=======
     if (promises !== void 0) {
       return promises.length === 1
         ? promises[0]
         : Promise.all(promises) as unknown as Promise<void>;
->>>>>>> 54611ecd
     }
   }
 
@@ -360,44 +295,12 @@
     let view: ISyntheticView<T>;
     let viewScope: IScope;
 
-<<<<<<< HEAD
-    const factory = this.factory;
-    const views = this.views;
-    const local = this.local;
-    const normalizedItems = this.normalizedItems!;
-
-    const $controller = this.$controller;
-    const lifecycle = $controller.lifecycle;
-    const parentScope = $controller.scope!;
-
-    lifecycle.afterBind.begin();
-
-=======
     const { $controller, factory, local, normalizedItems, location, views } = this;
->>>>>>> 54611ecd
     const mapLen = indexMap.length;
 
     for (let i = 0; i < mapLen; ++i) {
       if (indexMap[i] === -2) {
         view = factory.create(flags);
-<<<<<<< HEAD
-        // TODO: test with map/set/undefined/null, make sure we can use strong typing here as well, etc
-        view.parent = $controller;
-        viewScope = Scope.fromParent(
-          flags,
-          parentScope,
-          BindingContext.create(flags, local, normalizedItems[i]),
-        );
-
-        setContextualProperties(viewScope.overrideContext as IRepeatOverrideContext, i, mapLen);
-        // update all the rest oc
-        task = view.bind(
-          flags,
-          viewScope,
-          this.$controller.hostScope,
-        );
-=======
->>>>>>> 54611ecd
         views.splice(i, 0, view);
       }
     }
@@ -408,7 +311,7 @@
     }
 
     const parentScope = $controller.scope;
-    const part = $controller.part;
+    const hostScope = $controller.hostScope;
     const newLen = indexMap.length;
     synchronizeIndices(views, indexMap);
 
@@ -431,7 +334,7 @@
         setContextualProperties(viewScope.overrideContext as IRepeatOverrideContext, i, newLen);
         view.setLocation(location, MountStrategy.insertBefore);
 
-        ret = view.activate(view, $controller, flags, viewScope, part);
+        ret = view.activate(view, $controller, flags, viewScope, hostScope);
         if (ret instanceof Promise) {
           (promises ?? (promises = [])).push(ret);
         }
