--- conflicted
+++ resolved
@@ -35,13 +35,7 @@
     "access": "public"
   },
   "dependencies": {
-<<<<<<< HEAD
-    "@aurelia/kernel": "0.4.0-dev.201907240105",
-    "@aurelia/runtime": "0.4.0-dev.201907240105",
-    "@aurelia/plugin-conventions": "0.4.0-dev.201907240105"
-=======
     "@aurelia/plugin-conventions": "0.3.0"
->>>>>>> fa2e24a5
   },
   "devDependencies": {
     "@types/node": "^10.12.27",
