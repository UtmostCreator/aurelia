/* eslint-disable mocha/no-skipped-tests, mocha/no-exclusive-tests, @typescript-eslint/strict-boolean-expressions, @typescript-eslint/strict-boolean-expressions */
import { toArray } from '@aurelia/kernel';
import { CustomElement, DirtyCheckProperty, DirtyCheckSettings, IDirtyChecker } from '@aurelia/runtime';
import { assert, Call, createSpy, fail, getVisibleText } from '@aurelia/testing';
import { App, Product } from './app/app';
import { startup, TestExecutionContext } from './app/startup';
import { LetDemo } from './app/molecules/let-demo/let-demo';

describe.only('app', function() {
  function createTestFunction(testFunction: (ctx: TestExecutionContext) => Promise<void> | void) {
    return async function() {
      const ctx = await startup();
      try {
        await testFunction(ctx);
      } catch (e) {
        fail(e);
      } finally {
        await ctx.tearDown();
      }
    };
  }
  function $it(title: string, testFunction: (ctx: TestExecutionContext) => Promise<void> | void) {
    it(title, createTestFunction(testFunction));
  }
  $it.skip = function(title: string, testFunction: (ctx: TestExecutionContext) => Promise<void> | void) {
    it.skip(title, createTestFunction(testFunction));
  };
  $it.only = function(title: string, testFunction: (ctx: TestExecutionContext) => Promise<void> | void) {
    it.only(title, createTestFunction(testFunction));
  };

  function getViewModel<T>(element: Element) {
    const { viewModel } = (CustomElement.behaviorFor(element) as unknown) as { viewModel: T };
    return viewModel;
  }
  function assertCalls(calls: Call[], fromIndex: number, instance: any, expectedCalls: string[], unexpectedCalls?: string[], message?: string) {
    const recentCalls = new Set(calls.slice(fromIndex).map(c => Object.is(c.instance, instance) && c.method));
    for (const expectedCall of expectedCalls) {
      assert.equal(recentCalls.has(expectedCall), true, `${message || ''} expected ${expectedCall}`);
    }
    for (const expectedCall of unexpectedCalls) {
      assert.equal(recentCalls.has(expectedCall), false, `${message || ''} not expected ${expectedCall}`);
    }
  }
  function wait(ms = 300) {
    return new Promise(resolve => {
      setTimeout(resolve, ms);
    });
  }

  $it('has some readonly texts with different binding modes', function({ host }) {
    for (let i = 0; i < 4; i++) {
      const selector = `read-only-text#text${i}`;
      assert.html.textContent(selector, `text${i}`, `incorrect text for ${selector}`, host);
    }
  });

<<<<<<< HEAD
  $it('changes in bound VM properties are correctly reflected in the read-only-texts', function({ host, ctx }) {
    ((host.querySelector('button#staticTextChanger') as unknown) as HTMLButtonElement).click();
    ctx.lifecycle.processRAFQueue(undefined);
=======
  $it('changes in bound VM properties are correctly reflected in the read-only-texts', function ({ host, ctx }) {
    (host.querySelector('button#staticTextChanger') as unknown as HTMLButtonElement).click();
    ctx.scheduler.getRenderTaskQueue().flush();
>>>>>>> 12c17337

    assert.html.textContent('read-only-text#text0', 'text0', 'incorrect text for read-only-text#text0', host);
    assert.html.textContent('read-only-text#text1', 'text1', 'incorrect text for read-only-text#text1', host);
    assert.html.textContent('read-only-text#text2', 'newText2', 'incorrect text for read-only-text#text2', host);
    assert.html.textContent('read-only-text#text3', 'newText3', 'incorrect text for read-only-text#text3', host);
  });

  $it('has some textual inputs with different binding modes', function({ host }) {
    const _static: HTMLInputElement = host.querySelector('#input-static input');
    const oneTime: HTMLInputElement = host.querySelector('#input-one-time input');
    const twoWay: HTMLInputElement = host.querySelector('#input-two-way input');
    const toView: HTMLInputElement = host.querySelector('#input-to-view input');
    const fromView: HTMLInputElement = host.querySelector('#input-from-view input');
    const blurredInputTw: HTMLInputElement = host.querySelector('#blurred-input-two-way input');
    const blurredInputFv: HTMLInputElement = host.querySelector('#blurred-input-from-view input');

    const vm = getViewModel<App>(host);

    assert.html.value(_static, 'input0');
    assert.html.value(oneTime, vm.inputOneTime);
    assert.html.value(twoWay, vm.inputTwoWay);
    assert.html.value(toView, vm.inputToView);
    assert.html.value(fromView, '');
    assert.html.value(blurredInputTw, vm.inputBlrTw);
    assert.html.value(blurredInputFv, '');
  });

  $it('binds interpolated string to read-only-texts', function({ host, ctx }) {
    const el = host.querySelector('#interpolated-text');
    const vm = getViewModel<App>(host);
    assert.html.textContent(el, `interpolated: ${vm.text4}${vm.text5}`, `incorrect text`);

    const text1 = 'hello',
      text2 = 'world';

    vm.text4 = text1;
    ctx.lifecycle.processRAFQueue(undefined);
    assert.html.textContent(el, `interpolated: ${text1}${vm.text5}`, `incorrect text - change1`, host);

    vm.text5 = text2;
    ctx.lifecycle.processRAFQueue(undefined);
    assert.html.textContent(el, `interpolated: ${text1}${text2}`, `incorrect text - change2`, host);
  });

  $it('changes in the text-input are reflected correctly as per binding mode', function({ host, ctx }) {
    const oneTime: HTMLInputElement = host.querySelector('#input-one-time input');
    const twoWay: HTMLInputElement = host.querySelector('#input-two-way input');
    const toView: HTMLInputElement = host.querySelector('#input-to-view input');
    const fromView: HTMLInputElement = host.querySelector('#input-from-view input');

    const newInputs = new Array(4).fill(0).map((_, i) => `new input ${i + 1}`);

    oneTime.value = newInputs[0];
    oneTime.dispatchEvent(new Event('change'));

    twoWay.value = newInputs[1];
    twoWay.dispatchEvent(new Event('change'));

    toView.value = newInputs[2];
    toView.dispatchEvent(new Event('change'));

    fromView.value = newInputs[3];
    fromView.dispatchEvent(new Event('change'));

    ctx.scheduler.getRenderTaskQueue().flush();

    const vm = getViewModel<App>(host);
    assert.equal(vm.inputOneTime, 'input1');
    assert.equal(vm.inputTwoWay, newInputs[1]);
    assert.equal(vm.inputToView, 'input3');
    assert.equal(vm.inputFromView, newInputs[3]);
  });

  $it('changes in the vm property are reflected in text-inputs correctly as per binding mode', function({ host, ctx }) {
    const newInputs = new Array(4).fill(0).map((_, i) => `new input ${i + 1}`);
    const vm = getViewModel<App>(host);
    vm.inputOneTime = newInputs[0];
    vm.inputTwoWay = newInputs[1];
    vm.inputToView = newInputs[2];
    vm.inputFromView = newInputs[3];

    ctx.scheduler.getRenderTaskQueue().flush();

    const oneTime: HTMLInputElement = host.querySelector('#input-one-time input');
    const twoWay: HTMLInputElement = host.querySelector('#input-two-way input');
    const toView: HTMLInputElement = host.querySelector('#input-to-view input');
    const fromView: HTMLInputElement = host.querySelector('#input-from-view input');

    assert.html.value(oneTime, 'input1');
    assert.html.value(twoWay, newInputs[1]);
    assert.html.value(toView, newInputs[2]);
    assert.html.value(fromView, '');
  });

  $it('changes in the text-input are reflected correctly according to update-trigger event', function({ host, ctx }) {
    const twoWay: HTMLInputElement = host.querySelector('#blurred-input-two-way input');
    const fromView: HTMLInputElement = host.querySelector('#blurred-input-from-view input');

    const vm = getViewModel<App>(host);
    assert.html.value(twoWay, vm.inputBlrTw);
    assert.html.value(fromView, '');

    const newInputFv = 'new blurred input fv',
      newInputTw = 'new blurred input tw';
    twoWay.value = newInputTw;
    twoWay.dispatchEvent(new Event('change'));
    fromView.value = newInputFv;
    fromView.dispatchEvent(new Event('change'));
    ctx.scheduler.getRenderTaskQueue().flush();

    assert.notEqual(vm.inputBlrTw, newInputTw);
    assert.notEqual(vm.inputBlrFv, newInputFv);

    twoWay.dispatchEvent(new Event('blur'));
    fromView.dispatchEvent(new Event('blur'));
    ctx.scheduler.getRenderTaskQueue().flush();

    assert.equal(vm.inputBlrTw, newInputTw);
    assert.equal(vm.inputBlrFv, newInputFv);
  });

  $it.skip("uses specs-viewer to 'compose' display for heterogenous collection of things", function({ host }) {
    const specsViewer = host.querySelector('specs-viewer');
    assert.notEqual(specsViewer, null);
    console.log(specsViewer.outerHTML);

    const vm = getViewModel<App>(host);
    const [camera, laptop] = vm.things;
    assert.html.textContent('h2', `${camera.modelNumber} by ${camera.make}`, 'incorrect text', specsViewer);
  });

  $it("uses a user preference control that 'computes' the full name of the user correctly - static", function({ host, ctx, callCollection: { calls } }) {
    const { user } = getViewModel<App>(host);

    const userPref = host.querySelector('user-preference');

    const statc = userPref.querySelector('#static');
    const nonStatic = userPref.querySelector('#nonStatic');
    const wrongStatic = userPref.querySelector('#wrongStatic');

    assert.html.textContent(statc, 'John Doe', 'incorrect text statc');
    assert.html.textContent(nonStatic, 'infant', 'incorrect text nonStatic');
    assert.html.textContent(wrongStatic, 'infant', 'incorrect text wrongStatic');

    const dirtyChecker = ctx.container.get(IDirtyChecker);
    const dirty = (dirtyChecker['tracked'] as DirtyCheckProperty[]).filter(prop => Object.is(user, prop.obj) && ['fullNameStatic', 'fullNameNonStatic', 'fullNameWrongStatic'].includes(prop.propertyKey));
    assert.equal(dirty.length, 0, 'dirty checker should not have been applied');

    let index = calls.length;
    user.firstName = 'Jane';
    ctx.lifecycle.processRAFQueue(undefined);
    assert.html.textContent(statc, 'Jane Doe', 'incorrect text statc - fname');
    assert.html.textContent(nonStatic, 'infant', 'incorrect text nonStatic - fname');
    assert.html.textContent(wrongStatic, 'infant', 'incorrect text wrongStatic - fname');
    assert.greaterThan(calls.length, index);
    assertCalls(calls, index, user, ['get fullNameStatic'], ['get fullNameNonStatic', 'get fullNameWrongStatic']);

    index = calls.length;
    user.age = 10;
    ctx.lifecycle.processRAFQueue(undefined);
    assert.html.textContent(statc, 'Jane Doe', 'incorrect text statc - age');
    assert.html.textContent(nonStatic, 'Jane Doe', 'incorrect text nonStatic - age');
    assert.html.textContent(wrongStatic, 'Jane Doe', 'incorrect text wrongStatic - age');
    assert.greaterThan(calls.length, index);
    assertCalls(calls, index, user, ['get fullNameNonStatic', 'get fullNameWrongStatic'], ['get fullNameStatic']);

    index = calls.length;
    user.lastName = 'Smith';
    ctx.lifecycle.processRAFQueue(undefined);
    assert.html.textContent(statc, 'Jane Smith', 'incorrect text statc - lname');
    assert.html.textContent(nonStatic, 'Jane Smith', 'incorrect text nonStatic - lname');
    assert.html.textContent(wrongStatic, 'Jane Doe', 'incorrect text wrongStatic - lname');
    assert.greaterThan(calls.length, index);
    assertCalls(calls, index, user, ['get fullNameStatic', 'get fullNameNonStatic'], ['get fullNameWrongStatic']);
  });

  $it("uses a user preference control that 'computes' the organization of the user correctly - volatile", function({ host, ctx, callCollection: { calls } }) {
    const { user } = getViewModel<App>(host);

    const userPref = host.querySelector('user-preference');

    const nonVolatile = userPref.querySelector('#nonVolatile');
    const volatile = userPref.querySelector('#volatile');

    assert.html.textContent(nonVolatile, 'Role1, Org1', 'incorrect text nonVolatile');
    assert.html.textContent(volatile, 'City1, Country1', 'incorrect text volatile');

    const dirtyChecker = ctx.container.get(IDirtyChecker);
    const dirty = (dirtyChecker['tracked'] as DirtyCheckProperty[]).filter(prop => Object.is(user, prop.obj) && ['roleNonVolatile', 'locationVolatile'].includes(prop.propertyKey));
    assert.equal(dirty.length, 0, 'dirty checker should not have been applied');

    let index = calls.length;
    user.roleNonVolatile = 'Role2';
    user.locationVolatile = 'Country2';
    ctx.lifecycle.processRAFQueue(undefined);
    assert.html.textContent(nonVolatile, 'Role2, Org1', 'incorrect text nonVolatile - role');
    assert.html.textContent(volatile, 'City1, Country2', 'incorrect text volatile - country');
    assert.greaterThan(calls.length, index);
    assertCalls(calls, index, user, ['get roleNonVolatile', 'get locationVolatile'], []);

    index = calls.length;
    user.organization = 'Org2';
    user.city = 'City2';
    ctx.lifecycle.processRAFQueue(undefined);
    assert.html.textContent(nonVolatile, 'Role2, Org1', 'incorrect text nonVolatile - role');
    assert.html.textContent(volatile, 'City2, Country2', 'incorrect text volatile - country');
    assert.greaterThan(calls.length, index);
    assertCalls(calls, index, user, ['get locationVolatile'], ['get roleNonVolatile']);
  });

  $it('uses a user preference control gets dirty checked for non-configurable property', async function({ host, ctx: { lifecycle, container } }) {
    const { user } = getViewModel<App>(host);
    const userPref = host.querySelector('user-preference');
    const indeterminate = userPref.querySelector('#indeterminate');
    assert.html.textContent(indeterminate, 'test', 'incorrect text indeterminate');

    // assert that it is being dirty checked
    const dirtyChecker = container.get(IDirtyChecker);
    const dirtyCheckProperty = (dirtyChecker['tracked'] as DirtyCheckProperty[]).find(prop => Object.is(user.arr, prop.obj) && prop.propertyKey === 'indeterminate');
    assert.notEqual(dirtyCheckProperty, undefined);
    const isDirtySpy = createSpy(dirtyCheckProperty, 'isDirty', true);

    // asser disable
    DirtyCheckSettings.disabled = true;
    isDirtySpy.reset();
    await wait();
    assert.equal(isDirtySpy.calls.length, 0);
    DirtyCheckSettings.disabled = false;
    // DirtyCheckSettings.resetToDefault();

    // assert rate
    // disabling the fps check due to intermittent failure
    // lifecycle.enqueueRAF(() => {
    //   /* noop */
    // });
    // lifecycle.processRAFQueue(undefined);
    // const fps = lifecycle.FPS;
    await wait();
    const prevCallCount = isDirtySpy.calls.length;
    // assert.lessThanOrEqualTo(prevCallCount, (fps / DirtyCheckSettings.framesPerCheck) * (3 / 10));

    isDirtySpy.reset();
    DirtyCheckSettings.framesPerCheck = 2;

    await wait();
    assert.greaterThan(isDirtySpy.calls.length, prevCallCount);
    DirtyCheckSettings.resetToDefault();

    // assert flush
    const flushSpy = createSpy(dirtyCheckProperty, 'flush', true);
    const newValue = 'foo';
    user.arr.indeterminate = newValue;
    await wait();
    assert.html.textContent(indeterminate, newValue, 'incorrect text indeterminate - after change');
    assert.equal(flushSpy.calls.length, 1);
  });

  $it(`uses a radio-button-list that renders a map as a list of radio buttons - rbl-checked-model`, function({ host, ctx }) {
    const app = getViewModel<App>(host);
    const contacts = app.contacts1;
    const contactsArr = Array.from(contacts);
    const rbl = host.querySelector(`radio-button-list #rbl-checked-model`);
    let labels = toArray(rbl.querySelectorAll('label'));
    let size = contacts.size;
    assert.equal(labels.length, size);

    // assert radio buttons and selection
    let prevCheckedIndex: number;
    for (let i = 0; i < size; i++) {
      const [number, type] = contactsArr[i];
      assert.html.textContent(labels[i], type, `incorrect label for label#${i + 1}`);
      if (app.chosenContact1 === number) {
        prevCheckedIndex = i;
        const input = labels[i].querySelector('input');
        assert.notEqual(input, null);
        assert.equal(input.checked, true, 'expected radio button to be checked');
      }
    }

    // assert if the choice is changed in VM, it is propagated to view
    app.chosenContact1 = contactsArr[0][0];
    ctx.lifecycle.processRAFQueue(undefined);
    assert.equal(labels[0].querySelector('input').checked, true, 'expected change of checked status - checked');
    assert.equal(labels[prevCheckedIndex].querySelector('input').checked, false, 'expected change of checked status - unchecked');

    // assert that when choice is changed from view, it is propagaetd to VM
    const lastIndex = size - 1;
    const lastChoice = labels[lastIndex];
    lastChoice.click();
    ctx.lifecycle.processRAFQueue(undefined);
    assert.equal(lastChoice.querySelector('input').checked, true, 'expected to be checked');
    assert.equal(app.chosenContact1, contactsArr[lastIndex][0], 'expected change to porapagate to vm');

    // assert that change of map is reflected
    // add
    const newContacts = [[111, 'home2'], [222, 'work2']] as const;
    contacts.set(...newContacts[0]);
    contacts.set(...newContacts[1]);
    ctx.lifecycle.processRAFQueue(undefined);
    labels = toArray(rbl.querySelectorAll('label'));
    size = contacts.size;
    assert.equal(labels.length, size);
    assert.html.textContent(labels[size - 1], newContacts[1][1], 'incorrect text');
    assert.html.textContent(labels[size - 2], newContacts[0][1], 'incorrect text');

    // change value of existing key - last
    contacts.set(222, 'work3');
    ctx.lifecycle.processRAFQueue(undefined);
    assert.html.textContent(rbl.querySelector('label:last-of-type'), 'work3', 'incorrect text');
    // change value of existing key - middle
    contacts.set(111, 'home3');
    ctx.lifecycle.processRAFQueue(undefined);
    assert.html.textContent(rbl.querySelector(`label:nth-of-type(${size - 1})`), 'home3', 'incorrect text');

    // delete single item
    contacts.delete(111);
    ctx.lifecycle.processRAFQueue(undefined);
    labels = toArray(rbl.querySelectorAll('label'));
    assert.equal(labels.length, size - 1);

    // clear map
    contacts.clear();
    ctx.lifecycle.processRAFQueue(undefined);
    labels = toArray(rbl.querySelectorAll('label'));
    assert.equal(labels.length, 0, `expected no label ${rbl.outerHTML}`);
  });

  $it(`uses a radio-button-list that renders a map as a list of radio buttons - rbl-model-checked`, function({ host, ctx }) {
    const app = getViewModel<App>(host);
    const contacts = app.contacts2;
    const contactsArr = Array.from(contacts);
    const rbl = host.querySelector(`radio-button-list #rbl-model-checked`);
    const labels = toArray(rbl.querySelectorAll('label'));
    const size = contacts.size;
    assert.equal(labels.length, size);

    // assert radio buttons and selection
    let prevCheckedIndex: number;
    for (let i = 0; i < size; i++) {
      const [number, type] = contactsArr[i];
      assert.html.textContent(labels[i], type, `incorrect label for label#${i + 1}`);
      if (app.chosenContact2 === number) {
        prevCheckedIndex = i;
        const input = labels[i].querySelector('input');
        assert.notEqual(input, null);
        assert.equal(input.checked, true, 'expected radio button to be checked');
      }
    }

    // assert if the choice is changed in VM, it is propagated to view
    app.chosenContact2 = contactsArr[0][0];
    ctx.lifecycle.processRAFQueue(undefined);
    assert.equal(labels[0].querySelector('input').checked, true, 'expected change of checked status - checked');
    assert.equal(labels[prevCheckedIndex].querySelector('input').checked, false, 'expected change of checked status - unchecked');

    // assert that when choice is changed from view, it is propagaetd to VM
    const lastIndex = size - 1;
    const lastChoice = labels[lastIndex];
    lastChoice.click();
    ctx.lifecycle.processRAFQueue(undefined);
    assert.equal(lastChoice.querySelector('input').checked, true, 'expected to be checked');
    assert.equal(app.chosenContact2, contactsArr[lastIndex][0], 'expected change to porapagate to vm');
  });

  [
    { id: 'rbl-obj-array', collProp: 'contacts3' as const, chosenProp: 'chosenContact3' as const },
    { id: 'rbl-obj-array-matcher', collProp: 'contacts4' as const, chosenProp: 'chosenContact4' as const },
    { id: 'rbl-obj-array-matcher-order', collProp: 'contacts5' as const, chosenProp: 'chosenContact5' as const }
  ].map(({ id, collProp, chosenProp }) =>
    $it(`binds an object array to radio-button-list - ${id}`, function({ host, ctx }) {
      const app = getViewModel<App>(host);
      const contacts = app[collProp];
      const rbl = host.querySelector(`radio-button-list #${id}`);
      const labels = toArray(rbl.querySelectorAll('label'));
      const size = contacts.length;
      assert.equal(labels.length, size);

      // assert radio buttons and selection
      for (let i = 0; i < size; i++) {
        const { type } = contacts[i];
        assert.html.textContent(labels[i], type, `incorrect label for label#${i + 1}`);
      }
      assert.equal(labels[0].querySelector('input').checked, true, 'expected radio button to be checked');

      // assert if the choice is changed in VM, it is propagated to view
      app[chosenProp] = contacts[1];
      ctx.lifecycle.processRAFQueue(undefined);
      assert.equal(labels[1].querySelector('input').checked, true, 'expected change of checked status - checked');
      assert.equal(labels[0].querySelector('input').checked, false, 'expected change of checked status - unchecked');

      // assert that when choice is changed from view, it is propagaetd to VM
      const lastIndex = size - 1;
      const lastChoice = labels[lastIndex];
      lastChoice.click();
      ctx.lifecycle.processRAFQueue(undefined);
      assert.equal(lastChoice.querySelector('input').checked, true, 'expected to be checked');
      if (id.includes('matcher')) {
        assert.deepEqual(app[chosenProp], contacts[2], 'expected change to porapagate to vm');
      } else {
        assert.equal(app[chosenProp], contacts[2], 'expected change to porapagate to vm');
      }
    })
  );

  [{ id: 'rbl-string-array', collProp: 'contacts6' as const, chosenProp: 'chosenContact6' as const }, { id: 'rbl-string-array-order', collProp: 'contacts7' as const, chosenProp: 'chosenContact7' as const }].map(({ id, collProp, chosenProp }) =>
    $it(`binds a string array to radio-button-list - ${id}`, function({ host, ctx }) {
      const app = getViewModel<App>(host);
      const contacts = app[collProp];
      const rbl = host.querySelector(`radio-button-list #${id}`);
      const labels = toArray(rbl.querySelectorAll('label'));
      const size = contacts.length;
      assert.equal(labels.length, size);

      // assert radio buttons and selection
      for (let i = 0; i < size; i++) {
        assert.html.textContent(labels[i], contacts[i], `incorrect label for label#${i + 1}`);
      }
      assert.equal(labels[0].querySelector('input').checked, true, 'expected radio button to be checked');

      // assert if the choice is changed in VM, it is propagated to view
      app[chosenProp] = contacts[1];
      ctx.lifecycle.processRAFQueue(undefined);
      assert.equal(labels[1].querySelector('input').checked, true, 'expected change of checked status - checked');
      assert.equal(labels[0].querySelector('input').checked, false, 'expected change of checked status - unchecked');

<<<<<<< HEAD
      // assert that when choice is changed from view, it is propagaetd to VM
      const lastIndex = size - 1;
      const lastChoice = labels[lastIndex];
      lastChoice.click();
      ctx.lifecycle.processRAFQueue(undefined);
      assert.equal(lastChoice.querySelector('input').checked, true, 'expected to be checked');
      assert.deepEqual(app[chosenProp], contacts[2], 'expected change to porapagate to vm');
    })
  );

  $it(`uses a tri-state-boolean`, function({ host, ctx }) {
    const app = getViewModel<App>(host);
    const tsb = host.querySelector(`tri-state-boolean`);
    const labels = toArray(tsb.querySelectorAll('label'));

    // assert radio buttons and selection
    assert.html.textContent(labels[0], app.noDisplayValue, `incorrect label for noValue`);
    assert.html.textContent(labels[1], app.trueValue, `incorrect label for true`);
    assert.html.textContent(labels[2], app.falseValue, `incorrect label for false`);
    assert.equal(labels[0].querySelector('input').checked, false, `should not have been checked for noValue`);
    assert.equal(labels[1].querySelector('input').checked, false, `should not have been checked for true`);
    assert.equal(labels[2].querySelector('input').checked, false, `should not have been checked for false`);

    // assert if the choice is changed in VM, it is propagated to view
    app.likesCake = true;
    ctx.lifecycle.processRAFQueue(undefined);
    assert.equal(labels[1].querySelector('input').checked, true, `should have been checked for true`);

    // assert that when choice is changed from view, it is propagaetd to VM
    labels[2].click();
    ctx.lifecycle.processRAFQueue(undefined);
    assert.equal(labels[2].querySelector('input').checked, true, `should have been checked for false`);
    assert.equal(app.likesCake, false, 'expected change to porapagate to vm');
  });

  $it(`uses a checkbox to bind boolean consent property`, function({ host, ctx }) {
    const app = getViewModel<App>(host);
    assert.equal(app.hasAgreed, undefined);

    const consent: HTMLInputElement = host.querySelector(`#consent input`);
    assert.equal(consent.checked, false, 'unchecked1');

    consent.click();
    ctx.lifecycle.processRAFQueue(undefined);
    assert.equal(app.hasAgreed, true, 'checked');

    app.hasAgreed = false;
    ctx.lifecycle.processRAFQueue(undefined);
    assert.equal(consent.checked, false, 'unchecked2');
  });

  [{ id: 'cbl-obj-array', collProp: 'products1' as const, chosenProp: 'chosenProducts1' as const }, { id: 'cbl-obj-array-matcher', collProp: 'products2' as const, chosenProp: 'chosenProducts2' as const }].map(({ id, collProp, chosenProp }) =>
    $it(`binds an object array to checkbox-list - ${id}`, function({ host, ctx }) {
      const app = getViewModel<App>(host);
      const products = app[collProp];
      const inputs: HTMLInputElement[] = toArray(host.querySelectorAll(`checkbox-list #${id} label input[type=checkbox]`));
      const size = products.length;
      assert.equal(inputs.length, size);

      // assert radio buttons and selection
      assert.equal(inputs[0].checked, true, 'checked0');

      // assert if the choice is changed in VM, it is propagated to view
      app[chosenProp].push(products[1]);
      ctx.lifecycle.processRAFQueue(undefined);
      assert.equal(inputs[0].checked, true, 'checked00');
      assert.equal(inputs[1].checked, true, 'checked1');

      // assert that when choice is changed from view, it is propagaetd to VM
      inputs[0].click();
      inputs[2].click();
      ctx.lifecycle.processRAFQueue(undefined);
      assert.equal(inputs[2].checked, true, 'checked2');
      const actual = app[chosenProp].sort((pa: Product, pb: Product) => pa.id - pb.id);
      if (id.includes('matcher')) {
        assert.deepEqual(actual, [products[1], products[2]], 'expected change to porapagate to vm');
      } else {
        assert.equal(actual[0], products[1], 'expected change to porapagate to vm - 1');
        assert.equal(actual[1], products[2], 'expected change to porapagate to vm - 2');
      }
    })
=======
      let index = calls.length;
      user.firstName = 'Jane';
      ctx.scheduler.getRenderTaskQueue().flush();
      assert.html.textContent(statc, 'Jane Doe', 'incorrect text statc - fname');
      assert.html.textContent(nonStatic, 'infant', 'incorrect text nonStatic - fname');
      assert.html.textContent(wrongStatic, 'infant', 'incorrect text wrongStatic - fname');
      assert.greaterThan(calls.length, index);
      assertCalls(calls, index, user, ['get fullNameStatic'], ['get fullNameNonStatic', 'get fullNameWrongStatic']);

      index = calls.length;
      user.age = 10;
      ctx.scheduler.getRenderTaskQueue().flush();
      assert.html.textContent(statc, 'Jane Doe', 'incorrect text statc - age');
      assert.html.textContent(nonStatic, 'Jane Doe', 'incorrect text nonStatic - age');
      assert.html.textContent(wrongStatic, 'Jane Doe', 'incorrect text wrongStatic - age');
      assert.greaterThan(calls.length, index);
      assertCalls(calls, index, user, ['get fullNameNonStatic', 'get fullNameWrongStatic'], ['get fullNameStatic']);

      index = calls.length;
      user.lastName = 'Smith';
      ctx.scheduler.getRenderTaskQueue().flush();
      assert.html.textContent(statc, 'Jane Smith', 'incorrect text statc - lname');
      assert.html.textContent(nonStatic, 'Jane Smith', 'incorrect text nonStatic - lname');
      assert.html.textContent(wrongStatic, 'Jane Doe', 'incorrect text wrongStatic - lname');
      assert.greaterThan(calls.length, index);
      assertCalls(calls, index, user, ['get fullNameStatic', 'get fullNameNonStatic'], ['get fullNameWrongStatic']);
    }
>>>>>>> 12c17337
  );
  $it(`changes in array are reflected in checkbox-list`, function({ host, ctx }) {
    const getInputs = () => toArray(host.querySelectorAll(`checkbox-list #cbl-obj-array label input[type=checkbox]`)) as HTMLInputElement[];
    const app = getViewModel<App>(host);
    const products = app.products1;
    assert.equal(getInputs().length, products.length);

    // splice
    const newProduct1 = { id: 10, name: 'Mouse' };
    products.splice(0, 1, newProduct1);
    ctx.lifecycle.processRAFQueue(undefined);
    let inputs: HTMLInputElement[] = getInputs();
    assert.html.textContent(inputs[0].parentElement, `${newProduct1.id}-${newProduct1.name}`, 'incorrect label0');
    assert.equal(inputs[0].checked, false, 'unchecked0');

    // push
    const newProduct2 = { id: 20, name: 'Keyboard' };
    products.push(newProduct2);
    ctx.lifecycle.processRAFQueue(undefined);
    inputs = getInputs();
    assert.html.textContent(inputs[products.length - 1].parentElement, `${newProduct2.id}-${newProduct2.name}`, 'incorrect label0');

    // pop
    products.pop();
    ctx.lifecycle.processRAFQueue(undefined);
    assert.equal(getInputs().length, products.length);

    // shift
    products.shift();
    ctx.lifecycle.processRAFQueue(undefined);
    assert.equal(getInputs().length, products.length);

    // unshift
    const newProducts = new Array(20).fill(0).map((_, i) => ({ id: i * 10, name: `foo${i + 1}` }));
    products.unshift(...newProducts);
    ctx.lifecycle.processRAFQueue(undefined);
    inputs = getInputs();
    for (let i = 0; i < 20; i++) {
      assert.html.textContent(inputs[i].parentElement, `${newProducts[i].id}-${newProducts[i].name}`, `incorrect label${i + 1}`);
    }
    assert.equal(inputs.length, products.length);

    // sort
    products.sort((pa, pb) => (pa.name < pb.name ? -1 : 1));
    ctx.lifecycle.processRAFQueue(undefined);
    inputs = getInputs();
    assert.deepEqual(inputs.map(i => getVisibleText(undefined, i.parentElement as any, true)), products.map(p => `${p.id}-${p.name}`));

    // reverse
    products.reverse();
    ctx.lifecycle.processRAFQueue(undefined);
    inputs = getInputs();
    assert.deepEqual(inputs.map(i => getVisibleText(undefined, i.parentElement as any, true)), products.map(p => `${p.id}-${p.name}`));

    // clear
    products.splice(0);
    ctx.lifecycle.processRAFQueue(undefined);
    inputs = getInputs();
    assert.equal(inputs.length, 0);
  });

  $it(`binds an action to the command`, function({ host, ctx }) {
    const app = getViewModel<App>(host);
    assert.equal(app.somethingDone, false);

    (host.querySelector('command button') as HTMLButtonElement).click();
    ctx.lifecycle.processRAFQueue(undefined);
    assert.equal(app.somethingDone, true);
  });

  $it(`uses a let-demo`, function({ host, ctx }) {
    const demo = host.querySelector('let-demo');
    const vm = getViewModel<LetDemo>(demo);

    const not = demo.querySelector('#not');
    const and = demo.querySelector('#and');
    const or = demo.querySelector('#or');
    const xor = demo.querySelector('#xor');
    const xnor = demo.querySelector('#xnor');
    const xorLoose = demo.querySelector('#xor-loose');
    const xnorLoose = demo.querySelector('#xnor-loose');

    // 00
    assert.html.textContent(not, 'true', 'not1');
    assert.html.textContent(and, 'false', 'and1');
    assert.html.textContent(or, 'false', 'or1');
    assert.html.textContent(xor, 'false', 'xor1');
    assert.html.textContent(xnor, 'true', 'xnor1');
    assert.html.textContent(xorLoose, 'false', 'xorLoose1');
    assert.html.textContent(xnorLoose, 'true', 'xnorLoose1');

    // 10
    vm.a = true;
    ctx.lifecycle.processRAFQueue(undefined);
    assert.html.textContent(not, 'false', 'not2');
    assert.html.textContent(and, 'false', 'and2');
    assert.html.textContent(or, 'true', 'or2');
    assert.html.textContent(xor, 'true', 'xor2');
    assert.html.textContent(xnor, 'false', 'xnor2');
    assert.html.textContent(xorLoose, 'true', 'xorLoose2');
    assert.html.textContent(xnorLoose, 'false', 'xnorLoose2');

    // 11
    vm.b = true;
    ctx.lifecycle.processRAFQueue(undefined);
    assert.html.textContent(and, 'true', 'and3');
    assert.html.textContent(or, 'true', 'or3');
    assert.html.textContent(xor, 'false', 'xor3');
    assert.html.textContent(xnor, 'true', 'xnor3');
    assert.html.textContent(xorLoose, 'false', 'xorLoose3');
    assert.html.textContent(xnorLoose, 'true', 'xnorLoose3');

    // 01
    vm.a = false;
    ctx.lifecycle.processRAFQueue(undefined);
    assert.html.textContent(and, 'false', 'and4');
    assert.html.textContent(or, 'true', 'or4');
    assert.html.textContent(xor, 'true', 'xor4');
    assert.html.textContent(xnor, 'false', 'xnor4');
    assert.html.textContent(xorLoose, 'true', 'xorLoose4');
    assert.html.textContent(xnorLoose, 'false', 'xnorLoose4');

    const ecYSq = demo.querySelector('#ecysq');
    const ecY = demo.querySelector('#ecy');
    const linex = demo.querySelector('#linex');

    const { line, ec } = vm;
    const getEcYSqNum = () => Math.pow(ec.x, 3) - ec.a * ec.x + ec.b;
    const getEcYsq = () => getEcYSqNum().toString();
    const getEcY = () => Math.sqrt(getEcYSqNum()).toString();
    const getLinex = () => ((line.y - line.intercept) / line.slope).toString();

    assert.html.textContent(ecYSq, getEcYsq(), 'ecysq1');
    assert.html.textContent(ecY, getEcY(), 'ecy1');
    assert.html.textContent(linex, getLinex(), 'linex1');

    line.slope = 4;
    ec.a = 10;
    ctx.lifecycle.processRAFQueue(undefined);
    assert.html.textContent(ecYSq, getEcYsq(), 'ecysq2');
    assert.html.textContent(ecY, getEcY(), 'ecy2');
    assert.html.textContent(linex, getLinex(), 'linex2');
  });

<<<<<<< HEAD
  [
    {
      id: 1,
      title: `binds number-string object array to select-dropdwon`,
      collProp: 'items1' as const,
      chosenProp: 'selectedItem1' as const
    },
    {
      id: 2,
      title: `binds object-string object array to select-dropdwon`,
      collProp: 'items2' as const,
      chosenProp: 'selectedItem2' as const
    },
    {
      id: 3,
      title: `binds object-string object array with matcher to select-dropdwon`,
      collProp: 'items3' as const,
      chosenProp: 'selectedItem3' as const
    },
    {
      id: 4,
      title: `binds string-string array to select-dropdwon`,
      collProp: 'items4' as const,
      chosenProp: 'selectedItem4' as const
    }
  ].map(({ id, title, collProp, chosenProp }) =>
    $it.only(title, function({ host, ctx }) {
      const app = getViewModel<App>(host);
      const items = app[collProp];
      const select: HTMLSelectElement = host.querySelector(`select-dropdown select#select${id}`);
      const options: HTMLOptionElement[] = toArray(select.querySelectorAll('option'));
      const size = items.length;

      // initial
      assert.equal(options.length, size + 1);
      assert.equal(options[1].selected, true, 'option0');

      // assert if the choice is changed in VM, it is propagated to view
      app[chosenProp] = items[1].id;
      ctx.lifecycle.processRAFQueue(undefined);
      assert.equal(options[2].selected, true, 'option1');

      // assert that when choice is changed from view, it is propagaetd to VM
      [options[2].selected, options[3].selected] = [false, true];
      select.dispatchEvent(new Event('change'));
      ctx.lifecycle.processRAFQueue(undefined);
      if (title.includes('matcher')) {
        assert.deepEqual(app[chosenProp], items[2].id, 'selectedProp');
      } else {
        assert.equal(app[chosenProp], items[2].id, 'selectedProp');
      }
    })
  );

  [
    {
      id: 11,
      title: `binds number-string object array to select-dropdwon - multiple`,
      collProp: 'items1' as const,
      chosenProp: 'selectedItems1' as const
    },
    {
      id: 21,
      title: `binds object-string object array to select-dropdwon - multiple`,
      collProp: 'items2' as const,
      chosenProp: 'selectedItems2' as const
    },
    {
      id: 31,
      title: `binds object-string object array with matcher to select-dropdwon - multiple`,
      collProp: 'items3' as const,
      chosenProp: 'selectedItems3' as const
    },
    {
      id: 41,
      title: `binds string-string array to select-dropdwon - multiple`,
      collProp: 'items4' as const,
      chosenProp: 'selectedItems4' as const
=======
      let index = calls.length;
      user.roleNonVolatile = 'Role2';
      user.locationVolatile = 'Country2';
      ctx.scheduler.getRenderTaskQueue().flush();
      assert.html.textContent(nonVolatile, 'Role2, Org1', 'incorrect text nonVolatile - role');
      assert.html.textContent(volatile, 'City1, Country2', 'incorrect text volatile - country');
      assert.greaterThan(calls.length, index);
      assertCalls(calls, index, user, ['get roleNonVolatile', 'get locationVolatile'], []);

      index = calls.length;
      user.organization = 'Org2';
      user.city = 'City2';
      ctx.scheduler.getRenderTaskQueue().flush();
      assert.html.textContent(nonVolatile, 'Role2, Org1', 'incorrect text nonVolatile - role');
      assert.html.textContent(volatile, 'City2, Country2', 'incorrect text volatile - country');
      assert.greaterThan(calls.length, index);
      assertCalls(calls, index, user, ['get locationVolatile'], ['get roleNonVolatile']);
>>>>>>> 12c17337
    }
  ].map(({ id, title, collProp, chosenProp }) =>
    $it.only(title, function({ host, ctx }) {
      const app = getViewModel<App>(host);
      const items = app[collProp];
      const select: HTMLSelectElement = host.querySelector(`select-dropdown select#select${id}`);
      const options: HTMLOptionElement[] = toArray(select.querySelectorAll('option'));
      const size = items.length;

      // initial
      assert.equal(options.length, size + 1);
      assert.equal(options[1].selected, true, 'option10');

      // assert if the choice is changed in VM, it is propagated to view
      app[chosenProp].push(items[1].id);
      ctx.lifecycle.processRAFQueue(undefined);
      assert.equal(options[1].selected, true, 'option11');
      assert.equal(options[2].selected, true, 'option21');

      // assert that when choice is changed from view, it is propagaetd to VM
      options[3].selected = true;
      select.dispatchEvent(new Event('change'));
      ctx.lifecycle.processRAFQueue(undefined);
      assert.equal(options[1].selected, true, 'option13');
      assert.equal(options[2].selected, true, 'option23');
      assert.equal(options[3].selected, true, 'option33');
      if (title.includes('matcher')) {
        assert.deepEqual(app[chosenProp], items.map(i => i.id), 'selectedProp');
      } else {
        assert.equal(items.every((item, i) => Object.is(item.id, app[chosenProp][i])), true);
      }
    })
  );
});<|MERGE_RESOLUTION|>--- conflicted
+++ resolved
@@ -55,15 +55,9 @@
     }
   });
 
-<<<<<<< HEAD
-  $it('changes in bound VM properties are correctly reflected in the read-only-texts', function({ host, ctx }) {
-    ((host.querySelector('button#staticTextChanger') as unknown) as HTMLButtonElement).click();
-    ctx.lifecycle.processRAFQueue(undefined);
-=======
   $it('changes in bound VM properties are correctly reflected in the read-only-texts', function ({ host, ctx }) {
     (host.querySelector('button#staticTextChanger') as unknown as HTMLButtonElement).click();
     ctx.scheduler.getRenderTaskQueue().flush();
->>>>>>> 12c17337
 
     assert.html.textContent('read-only-text#text0', 'text0', 'incorrect text for read-only-text#text0', host);
     assert.html.textContent('read-only-text#text1', 'text1', 'incorrect text for read-only-text#text1', host);
@@ -212,9 +206,10 @@
     const dirty = (dirtyChecker['tracked'] as DirtyCheckProperty[]).filter(prop => Object.is(user, prop.obj) && ['fullNameStatic', 'fullNameNonStatic', 'fullNameWrongStatic'].includes(prop.propertyKey));
     assert.equal(dirty.length, 0, 'dirty checker should not have been applied');
 
+
     let index = calls.length;
     user.firstName = 'Jane';
-    ctx.lifecycle.processRAFQueue(undefined);
+    ctx.scheduler.getRenderTaskQueue().flush();
     assert.html.textContent(statc, 'Jane Doe', 'incorrect text statc - fname');
     assert.html.textContent(nonStatic, 'infant', 'incorrect text nonStatic - fname');
     assert.html.textContent(wrongStatic, 'infant', 'incorrect text wrongStatic - fname');
@@ -223,7 +218,7 @@
 
     index = calls.length;
     user.age = 10;
-    ctx.lifecycle.processRAFQueue(undefined);
+    ctx.scheduler.getRenderTaskQueue().flush();
     assert.html.textContent(statc, 'Jane Doe', 'incorrect text statc - age');
     assert.html.textContent(nonStatic, 'Jane Doe', 'incorrect text nonStatic - age');
     assert.html.textContent(wrongStatic, 'Jane Doe', 'incorrect text wrongStatic - age');
@@ -232,7 +227,7 @@
 
     index = calls.length;
     user.lastName = 'Smith';
-    ctx.lifecycle.processRAFQueue(undefined);
+    ctx.scheduler.getRenderTaskQueue().flush();
     assert.html.textContent(statc, 'Jane Smith', 'incorrect text statc - lname');
     assert.html.textContent(nonStatic, 'Jane Smith', 'incorrect text nonStatic - lname');
     assert.html.textContent(wrongStatic, 'Jane Doe', 'incorrect text wrongStatic - lname');
@@ -258,7 +253,7 @@
     let index = calls.length;
     user.roleNonVolatile = 'Role2';
     user.locationVolatile = 'Country2';
-    ctx.lifecycle.processRAFQueue(undefined);
+    ctx.scheduler.getRenderTaskQueue().flush();
     assert.html.textContent(nonVolatile, 'Role2, Org1', 'incorrect text nonVolatile - role');
     assert.html.textContent(volatile, 'City1, Country2', 'incorrect text volatile - country');
     assert.greaterThan(calls.length, index);
@@ -267,7 +262,7 @@
     index = calls.length;
     user.organization = 'Org2';
     user.city = 'City2';
-    ctx.lifecycle.processRAFQueue(undefined);
+    ctx.scheduler.getRenderTaskQueue().flush();
     assert.html.textContent(nonVolatile, 'Role2, Org1', 'incorrect text nonVolatile - role');
     assert.html.textContent(volatile, 'City2, Country2', 'incorrect text volatile - country');
     assert.greaterThan(calls.length, index);
@@ -489,7 +484,6 @@
       assert.equal(labels[1].querySelector('input').checked, true, 'expected change of checked status - checked');
       assert.equal(labels[0].querySelector('input').checked, false, 'expected change of checked status - unchecked');
 
-<<<<<<< HEAD
       // assert that when choice is changed from view, it is propagaetd to VM
       const lastIndex = size - 1;
       const lastChoice = labels[lastIndex];
@@ -571,35 +565,6 @@
         assert.equal(actual[1], products[2], 'expected change to porapagate to vm - 2');
       }
     })
-=======
-      let index = calls.length;
-      user.firstName = 'Jane';
-      ctx.scheduler.getRenderTaskQueue().flush();
-      assert.html.textContent(statc, 'Jane Doe', 'incorrect text statc - fname');
-      assert.html.textContent(nonStatic, 'infant', 'incorrect text nonStatic - fname');
-      assert.html.textContent(wrongStatic, 'infant', 'incorrect text wrongStatic - fname');
-      assert.greaterThan(calls.length, index);
-      assertCalls(calls, index, user, ['get fullNameStatic'], ['get fullNameNonStatic', 'get fullNameWrongStatic']);
-
-      index = calls.length;
-      user.age = 10;
-      ctx.scheduler.getRenderTaskQueue().flush();
-      assert.html.textContent(statc, 'Jane Doe', 'incorrect text statc - age');
-      assert.html.textContent(nonStatic, 'Jane Doe', 'incorrect text nonStatic - age');
-      assert.html.textContent(wrongStatic, 'Jane Doe', 'incorrect text wrongStatic - age');
-      assert.greaterThan(calls.length, index);
-      assertCalls(calls, index, user, ['get fullNameNonStatic', 'get fullNameWrongStatic'], ['get fullNameStatic']);
-
-      index = calls.length;
-      user.lastName = 'Smith';
-      ctx.scheduler.getRenderTaskQueue().flush();
-      assert.html.textContent(statc, 'Jane Smith', 'incorrect text statc - lname');
-      assert.html.textContent(nonStatic, 'Jane Smith', 'incorrect text nonStatic - lname');
-      assert.html.textContent(wrongStatic, 'Jane Doe', 'incorrect text wrongStatic - lname');
-      assert.greaterThan(calls.length, index);
-      assertCalls(calls, index, user, ['get fullNameStatic', 'get fullNameNonStatic'], ['get fullNameWrongStatic']);
-    }
->>>>>>> 12c17337
   );
   $it(`changes in array are reflected in checkbox-list`, function({ host, ctx }) {
     const getInputs = () => toArray(host.querySelectorAll(`checkbox-list #cbl-obj-array label input[type=checkbox]`)) as HTMLInputElement[];
@@ -744,7 +709,6 @@
     assert.html.textContent(linex, getLinex(), 'linex2');
   });
 
-<<<<<<< HEAD
   [
     {
       id: 1,
@@ -823,25 +787,6 @@
       title: `binds string-string array to select-dropdwon - multiple`,
       collProp: 'items4' as const,
       chosenProp: 'selectedItems4' as const
-=======
-      let index = calls.length;
-      user.roleNonVolatile = 'Role2';
-      user.locationVolatile = 'Country2';
-      ctx.scheduler.getRenderTaskQueue().flush();
-      assert.html.textContent(nonVolatile, 'Role2, Org1', 'incorrect text nonVolatile - role');
-      assert.html.textContent(volatile, 'City1, Country2', 'incorrect text volatile - country');
-      assert.greaterThan(calls.length, index);
-      assertCalls(calls, index, user, ['get roleNonVolatile', 'get locationVolatile'], []);
-
-      index = calls.length;
-      user.organization = 'Org2';
-      user.city = 'City2';
-      ctx.scheduler.getRenderTaskQueue().flush();
-      assert.html.textContent(nonVolatile, 'Role2, Org1', 'incorrect text nonVolatile - role');
-      assert.html.textContent(volatile, 'City2, Country2', 'incorrect text volatile - country');
-      assert.greaterThan(calls.length, index);
-      assertCalls(calls, index, user, ['get locationVolatile'], ['get roleNonVolatile']);
->>>>>>> 12c17337
     }
   ].map(({ id, title, collProp, chosenProp }) =>
     $it.only(title, function({ host, ctx }) {
