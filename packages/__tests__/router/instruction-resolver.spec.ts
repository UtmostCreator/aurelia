import { DebugConfiguration } from '@aurelia/debug';
import { IRouter, RouterConfiguration, ViewportInstruction } from '@aurelia/router';
import { Aurelia, CustomElement } from '@aurelia/runtime';
import { assert, MockBrowserHistoryLocation, TestContext } from '@aurelia/testing';

describe('InstructionResolver', function () {
  async function createFixture() {
    const ctx = TestContext.createHTMLTestContext();
    const container = ctx.container;

    const App = CustomElement.define({ name: 'app', template: '<template><au-viewport name="left"></au-viewport><au-viewport name="right"></au-viewport></template>' });

    const host = ctx.doc.createElement('div');
    ctx.doc.body.appendChild(host);

    const au = ctx.wnd['au'] = new Aurelia(container)
      .register(DebugConfiguration, RouterConfiguration)
      .app({ host: host, component: App });

    const router = container.get(IRouter);
    const mockBrowserHistoryLocation = new MockBrowserHistoryLocation();
    mockBrowserHistoryLocation.changeCallback = router.navigation.handlePopstate;
    router.navigation.history = mockBrowserHistoryLocation as any;
    router.navigation.location = mockBrowserHistoryLocation as any;

    await au.start().wait();

    async function tearDown() {
      router.deactivate();
      await au.stop().wait();
      ctx.doc.body.removeChild(host);
    }

    return { au, container, host, router, tearDown, ctx };
  }

  this.timeout(5000);
  it('can be created', async function () {
    const { router, tearDown } = await createFixture();

    await tearDown();
  });

  it('handles state strings', async function () {
    const { host, router, tearDown } = await createFixture();

    let instructions: ViewportInstruction[] = [
      router.createViewportInstruction('foo', 'left', '123'),
      router.createViewportInstruction('bar', 'right', '456'),
    ];
    let instructionsString = router.instructionResolver.stringifyViewportInstructions(instructions);
    assert.strictEqual(instructionsString, 'foo(123)@left+bar(456)@right', `instructionsString`);
    let newInstructions = router.instructionResolver.parseViewportInstructions(instructionsString);
    assert.deepStrictEqual(newInstructions, instructions, `newInstructions`);

    instructions = [
      router.createViewportInstruction('foo', undefined, '123'),
      router.createViewportInstruction('bar', 'right'),
      router.createViewportInstruction('baz'),
    ];
    instructionsString = router.instructionResolver.stringifyViewportInstructions(instructions);
    assert.strictEqual(instructionsString, 'foo(123)+bar@right+baz', `instructionsString`);
    newInstructions = router.instructionResolver.parseViewportInstructions(instructionsString);
    assert.deepStrictEqual(newInstructions, instructions, `newInstructions`);

    await tearDown();
  });

  describe('can handle viewport instructions', function () {
    interface InstructionTest {
      instruction: string;
      viewportInstruction: ViewportInstruction;
    }

    const ctx = TestContext.createHTMLTestContext();
    const container = ctx.container;
    const router = container.get(IRouter);

    const instructions: InstructionTest[] = [
      { instruction: 'foo', viewportInstruction: router.createViewportInstruction('foo') },
      { instruction: 'foo@left', viewportInstruction: router.createViewportInstruction('foo', 'left') },
      { instruction: 'foo(123)@left', viewportInstruction: router.createViewportInstruction('foo', 'left', '123') },
      { instruction: 'foo(123)', viewportInstruction: router.createViewportInstruction('foo', undefined, '123') },
      { instruction: 'foo/bar', viewportInstruction: router.createViewportInstruction('foo', undefined, undefined, true, [router.createViewportInstruction('bar')]) },
      { instruction: 'foo(123)/bar@left/baz', viewportInstruction: router.createViewportInstruction('foo', undefined, '123', true, [router.createViewportInstruction('bar', 'left', undefined, true, [router.createViewportInstruction('baz')])]) },
      { instruction: 'foo(123)/(bar@left+baz(456))', viewportInstruction: router.createViewportInstruction('foo', undefined, '123', true, [router.createViewportInstruction('bar', 'left'), router.createViewportInstruction('baz', undefined, '456')]) },
    ];

<<<<<<< HEAD
    for (const instructionTest of instructions) {
      const { instruction, viewportInstruction } = instructionTest;
=======
    it(`parses viewport instruction: ${instruction}`, async function () {
      const { host, router, tearDown } = await createFixture();
>>>>>>> 0be7358c

      it(`parses viewport instruction: ${instruction}`, async function () {
        const { host, router, tearDown } = await setup();

        viewportInstruction.context = '';
        const parsed = router.instructionResolver.parseViewportInstruction(instruction);
        assert.deepStrictEqual(parsed, viewportInstruction, `parsed`);
        const newInstruction = router.instructionResolver.stringifyViewportInstruction(parsed);
        assert.strictEqual(newInstruction, instruction, `newInstruction`);

        await tearDown();
      });
    }

<<<<<<< HEAD
    for (const instructionTest of instructions) {
      const { instruction, viewportInstruction } = instructionTest;
      const prefixedInstruction = `/${instruction}`;
=======
    it(`parses viewport instruction: ${prefixedInstruction}`, async function () {
      const { host, router, tearDown } = await createFixture();
>>>>>>> 0be7358c

      it(`parses viewport instruction: ${prefixedInstruction}`, async function () {
        const { host, router, tearDown } = await setup();

        viewportInstruction.context = '/';
        const parsed = router.instructionResolver.parseViewportInstruction(prefixedInstruction);
        assert.deepStrictEqual(parsed, viewportInstruction, `parsed`);
        const newInstruction = router.instructionResolver.stringifyViewportInstruction(parsed);
        assert.strictEqual(`${newInstruction}`, prefixedInstruction, `newInstruction`);

        await tearDown();
      });
    }

    for (const instructionTest of instructions) {
      const { instruction, viewportInstruction } = instructionTest;
      const prefixedInstruction = `../../${instruction}`;

      it(`parses viewport instruction: ${prefixedInstruction}`, async function () {
        const { host, router, tearDown } = await setup();

        viewportInstruction.context = '../../';
        const parsed = router.instructionResolver.parseViewportInstruction(prefixedInstruction);
        assert.deepStrictEqual(parsed, viewportInstruction, `parsed`);
        const newInstruction = router.instructionResolver.stringifyViewportInstruction(parsed);
        assert.strictEqual(`${newInstruction}`, prefixedInstruction, `newInstruction`);

        await tearDown();
      });
    }
  });

  it('handles siblings within scope', async function () {
    const { host, router, tearDown } = await createFixture();

    // <a>
    //   <b>
    //     <c></c>
    //     <d></d>
    //   </b>
    //   <e>
    //     <f>
    //       <g></g>
    //     </f>
    //   </e>
    // </a>
    // <h></h>
    //
    // /(a/(b/(c+d)+e/(f/(g)))+h)

    const [a, b, c, d, e, f, g, h] = [
      router.createViewportInstruction('a'),
      router.createViewportInstruction('b'),
      router.createViewportInstruction('c'),
      router.createViewportInstruction('d'),
      router.createViewportInstruction('e'),
      router.createViewportInstruction('f'),
      router.createViewportInstruction('g'),
      router.createViewportInstruction('h'),
    ];
    a.nextScopeInstructions = [b, e];
    b.nextScopeInstructions = [c, d];
    e.nextScopeInstructions = [f];
    f.nextScopeInstructions = [g];

    const instructions: ViewportInstruction[] = [a, h];

    const instructionsString = router.instructionResolver.stringifyViewportInstructions(instructions);
    const parsedInstructions = router.instructionResolver.parseViewportInstructions(instructionsString);
    const stringified = router.instructionResolver.stringifyViewportInstructions(parsedInstructions);
    assert.strictEqual(stringified, instructionsString, `stringified`);

    await tearDown();
  });

  const instructionStrings: string[] = [
    'a@left/b@a+c@right/d@c',
  ];

  for (const instruction of instructionStrings) {
    it(`parses and stringifies viewport instructions: ${instruction}`, async function () {
      const { host, router, tearDown } = await createFixture();

      const parsed = router.instructionResolver.parseViewportInstructions(instruction);
      const stringifiedInstructions = router.instructionResolver.stringifyViewportInstructions(parsed);
      assert.strictEqual(stringifiedInstructions, instruction, `stringifiedInstructions`);

      await tearDown();
    });
  }
<<<<<<< HEAD

  const parametersStrings: any[] = [
    { params: 'a=1,b=2,3,4,e=5', spec: ['a', 'b', 'c', 'd', 'e'], result: { a: '1', b: '2', c: '3', d: '4', e: '5', } },
    { params: 'a=1,b=2,3,4,e=5', spec: ['e', 'd', 'c', 'b', 'a'], result: { a: '1', b: '2', c: '4', d: '3', e: '5', } },
    { params: 'e=5,4,3,b=2,a=1', spec: ['a', 'b', 'c', 'd', 'e'], result: { a: '1', b: '2', c: '4', d: '3', e: '5', } },
    { params: 'a=1,b=2,3,4,e=5', spec: [], result: { a: '1', b: '2', 0: '3', 1: '4', e: '5', } },
    { params: 'a=1,b=2,4,3,e=5', spec: [], result: { a: '1', b: '2', 0: '4', 1: '3', e: '5', } },
    { params: 'b=2,3', spec: ['a', 'b', 'c',], result: { a: '3', b: '2', } },
    { params: 'f=6,b=2,3', spec: ['a', 'b', 'c',], result: { a: '3', b: '2', f: '6' } },
    { params: 'c=3,b=2,5,1,4', spec: ['a', 'b', 'c', 'd', 'e'], result: { a: '5', b: '2', c: '3', d: '1', e: '4', } },
  ];

  function isEqual(one, other) {
    return Object.keys(one).every(key => one[key] === other[key])
      && Object.keys(other).every(key => other[key] === one[key]);
  }

  for (const parameters of parametersStrings) {
    it(`parses and stringifies component parameters: ${parameters.params} => ${parameters.result}`, async function () {
      const { router, tearDown } = await setup();

      const parsed = router.instructionResolver.parseComponentParameters(parameters.params);
      // console.log('parsed', parsed);
      const stringified = router.instructionResolver.stringifyComponentParameters(parsed);
      assert.deepStrictEqual(stringified, parameters.params, `stringified`);
      await tearDown();
    });
  }
  for (const parameters of parametersStrings) {
    it(`parses and specifies component parameters: ${parameters.params} => ${JSON.stringify(parameters.result)}`, async function () {
      const { router, tearDown } = await setup();

      const instruction = router.createViewportInstruction('', '', parameters.params);
      const specified = instruction.toSpecifiedParameters(parameters.spec);
      assert.deepStrictEqual(specified, parameters.result, `specified`);
      await tearDown();
    });
  }
  for (const outer of parametersStrings) {
    for (const inner of parametersStrings) {
      it(`compares component parameters: ${outer.params} == ${inner.params} [${outer.spec.join(',')}]`, async function () {
        const { router, tearDown } = await setup();

        const Test = CustomElement.define({ name: 'test', template: '' }, class {
          public static parameters = outer.spec;
        });

        const outerInstruction = router.createViewportInstruction(Test, '', outer.params);
        const innerInstruction = router.createViewportInstruction(Test, '', inner.params);
        const outerResult = outerInstruction.toSpecifiedParameters(outer.spec);
        const innerResult = innerInstruction.toSpecifiedParameters(outer.spec);
        // console.log(outer.params, inner.params, outerResult, innerResult, isEqual(outerResult, innerResult));
        assert.strictEqual(outerInstruction.sameParameters(innerInstruction), isEqual(outerResult, innerResult), `outer.sameParameters`);
        assert.strictEqual(innerInstruction.sameParameters(outerInstruction), isEqual(outerResult, innerResult), `inner.sameParameters`);

        await tearDown();
      });
    }
  }
});

async function setup() {
  const ctx = TestContext.createHTMLTestContext();
  const { container } = ctx;

  const App = CustomElement.define({ name: 'app', template: '<template><au-viewport name="left"></au-viewport><au-viewport name="right"></au-viewport></template>' });

  const host = ctx.createElement('div');
  ctx.doc.body.appendChild(host);

  const au = ctx.wnd['au'] = new Aurelia(container)
    .register(DebugConfiguration, RouterConfiguration)
    .app({ host: host, component: App });

  const router = container.get(IRouter);
  const mockBrowserHistoryLocation = new MockBrowserHistoryLocation();
  mockBrowserHistoryLocation.changeCallback = router.navigation.handlePopstate as any;
  router.navigation.history = mockBrowserHistoryLocation as any;
  router.navigation.location = mockBrowserHistoryLocation as any;

  await au.start().wait();

  return { au, container, host, router };
}
=======
});
>>>>>>> 0be7358c
<|MERGE_RESOLUTION|>--- conflicted
+++ resolved
@@ -86,16 +86,11 @@
       { instruction: 'foo(123)/(bar@left+baz(456))', viewportInstruction: router.createViewportInstruction('foo', undefined, '123', true, [router.createViewportInstruction('bar', 'left'), router.createViewportInstruction('baz', undefined, '456')]) },
     ];
 
-<<<<<<< HEAD
     for (const instructionTest of instructions) {
       const { instruction, viewportInstruction } = instructionTest;
-=======
-    it(`parses viewport instruction: ${instruction}`, async function () {
-      const { host, router, tearDown } = await createFixture();
->>>>>>> 0be7358c
 
       it(`parses viewport instruction: ${instruction}`, async function () {
-        const { host, router, tearDown } = await setup();
+        const { host, router, tearDown } = await createFixture();
 
         viewportInstruction.context = '';
         const parsed = router.instructionResolver.parseViewportInstruction(instruction);
@@ -107,17 +102,12 @@
       });
     }
 
-<<<<<<< HEAD
     for (const instructionTest of instructions) {
       const { instruction, viewportInstruction } = instructionTest;
       const prefixedInstruction = `/${instruction}`;
-=======
-    it(`parses viewport instruction: ${prefixedInstruction}`, async function () {
-      const { host, router, tearDown } = await createFixture();
->>>>>>> 0be7358c
 
       it(`parses viewport instruction: ${prefixedInstruction}`, async function () {
-        const { host, router, tearDown } = await setup();
+        const { host, router, tearDown } = await createFixture();
 
         viewportInstruction.context = '/';
         const parsed = router.instructionResolver.parseViewportInstruction(prefixedInstruction);
@@ -205,7 +195,6 @@
       await tearDown();
     });
   }
-<<<<<<< HEAD
 
   const parametersStrings: any[] = [
     { params: 'a=1,b=2,3,4,e=5', spec: ['a', 'b', 'c', 'd', 'e'], result: { a: '1', b: '2', c: '3', d: '4', e: '5', } },
@@ -265,31 +254,4 @@
       });
     }
   }
-});
-
-async function setup() {
-  const ctx = TestContext.createHTMLTestContext();
-  const { container } = ctx;
-
-  const App = CustomElement.define({ name: 'app', template: '<template><au-viewport name="left"></au-viewport><au-viewport name="right"></au-viewport></template>' });
-
-  const host = ctx.createElement('div');
-  ctx.doc.body.appendChild(host);
-
-  const au = ctx.wnd['au'] = new Aurelia(container)
-    .register(DebugConfiguration, RouterConfiguration)
-    .app({ host: host, component: App });
-
-  const router = container.get(IRouter);
-  const mockBrowserHistoryLocation = new MockBrowserHistoryLocation();
-  mockBrowserHistoryLocation.changeCallback = router.navigation.handlePopstate as any;
-  router.navigation.history = mockBrowserHistoryLocation as any;
-  router.navigation.location = mockBrowserHistoryLocation as any;
-
-  await au.start().wait();
-
-  return { au, container, host, router };
-}
-=======
-});
->>>>>>> 0be7358c
+});