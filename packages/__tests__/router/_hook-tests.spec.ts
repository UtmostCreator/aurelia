<<<<<<< HEAD
/* eslint-disable @typescript-eslint/no-unsafe-member-access */
/* eslint-disable @typescript-eslint/require-await */
/* eslint-disable @typescript-eslint/restrict-template-expressions */
import { Constructable, DI, IContainer, ILogConfig, LoggerConfiguration, LogLevel, Registration, Writable } from '@aurelia/kernel';
import {
  CustomElement,
  customElement,
  ICustomElementController,
  IPlatform,
  IViewModel,
  LifecycleFlags as LF,
  IHydratedController as HC,
  IHydratedParentController as HPC,
  Aurelia,
} from '@aurelia/runtime-html';
import {
  IRouterOptions,
  ResolutionMode,
  SwapStrategy,
  IRouter,
  Params as P,
  RouteNode as RN,
  NavigationInstruction as NI,
  RouterConfiguration,
} from '@aurelia/router';
import { assert, TestContext } from '@aurelia/testing';

import { TestRouterConfiguration } from './_shared/configuration.js';

function join(sep: string, ...parts: string[]): string {
  return parts.filter(function (x) {
    return x?.split('@')[0];
  }).join(sep);
}

const hookNames = ['binding', 'bound', 'attaching', 'attached', 'detaching', 'unbinding', 'canLoad', 'load', 'canUnload', 'unload'] as const;
type HookName = typeof hookNames[number] | 'dispose';

class DelayedInvokerFactory<T extends HookName> {
  public constructor(
    public readonly name: T,
    public readonly ticks: number,
  ) {}

  public create(mgr: INotifierManager, p: IPlatform): DelayedInvoker<T> {
    return new DelayedInvoker(mgr, p, this.name, this.ticks);
=======
/* eslint-disable @typescript-eslint/restrict-template-expressions */
import { CustomElement, customElement } from '@aurelia/runtime-html';
import { IRouterActivateOptions, IRouter } from '@aurelia/router';
import { assert } from '@aurelia/testing';

import { IHookInvocationAggregator, IHIAConfig, HookName } from './_shared/hook-invocation-tracker.js';
import { TestRouteViewModelBase, HookSpecs } from './_shared/view-models.js';
import { hookSpecsMap } from './_shared/hook-spec.js';
import { createFixture, DeferralJuncture, SwapStrategy, translateOptions, transformNotifications, IRouterOptionsSpec } from './_shared/create-fixture.js';
import { IContainer } from '@aurelia/kernel';
import { addHooks, assertHooks, getParentChildHooks, getSingleHooks, getStartHooks, getStopHooks, removeHooks } from './_shared/hooks.js';

function vp(count: number, name = ''): string {
  if (count === 1) {
    return `<au-viewport${name.length > 0 ? ` name="${name}"` : ''}></au-viewport>`;
>>>>>>> e20d7391
  }

  public toString() {
    return `${this.name}(${this.ticks})`;
  }
}

export class HookSpecs {
  private constructor(
    public readonly binding: DelayedInvokerFactory<'binding'>,
    public readonly bound: DelayedInvokerFactory<'bound'>,
    public readonly attaching: DelayedInvokerFactory<'attaching'>,
    public readonly attached: DelayedInvokerFactory<'attached'>,

    public readonly detaching: DelayedInvokerFactory<'detaching'>,
    public readonly unbinding: DelayedInvokerFactory<'unbinding'>,
    public readonly dispose: DelayedInvokerFactory<'dispose'>,

    public readonly canLoad: DelayedInvokerFactory<'canLoad'>,
    public readonly load: DelayedInvokerFactory<'load'>,
    public readonly canUnload: DelayedInvokerFactory<'canUnload'>,
    public readonly unload: DelayedInvokerFactory<'unload'>,

    public readonly ticks: number,
  ) {}

  public static create(
    ticks: number,
    input: Partial<HookSpecs> = {},
  ): HookSpecs {
    return new HookSpecs(
      input.binding || DelayedInvoker.binding(ticks),
      input.bound || DelayedInvoker.bound(ticks),
      input.attaching || DelayedInvoker.attaching(ticks),
      input.attached || DelayedInvoker.attached(ticks),

      input.detaching || DelayedInvoker.detaching(ticks),
      input.unbinding || DelayedInvoker.unbinding(ticks),

      DelayedInvoker.dispose(),

      input.canLoad || DelayedInvoker.canLoad(ticks),
      input.load || DelayedInvoker.load(ticks),
      input.canUnload || DelayedInvoker.canUnload(ticks),
      input.unload || DelayedInvoker.unload(ticks),

      ticks,
    );
  }

  public $dispose(): void {
    const $this = this as Partial<Writable<this>>;

    $this.binding = void 0;
    $this.bound = void 0;
    $this.attaching = void 0;
    $this.attached = void 0;

    $this.detaching = void 0;
    $this.unbinding = void 0;

    $this.dispose = void 0;

    $this.canLoad = void 0;
    $this.load = void 0;
    $this.canUnload = void 0;
    $this.unload = void 0;
  }

  public toString(exclude: number = this.ticks): string {
    const strings: string[] = [];
    for (const k of hookNames) {
      const factory = this[k];
      if (factory.ticks !== exclude) {
        strings.push(factory.toString());
      }
    }
    return strings.length > 0 ? strings.join(',') : '';
  }
}
abstract class TestVM implements IViewModel {
  public readonly $controller!: ICustomElementController<this>;
  public get name(): string { return this.$controller.definition.name; }

  public readonly bindingDI: DelayedInvoker<'binding'>;
  public readonly boundDI: DelayedInvoker<'bound'>;
  public readonly attachingDI: DelayedInvoker<'attaching'>;
  public readonly attachedDI: DelayedInvoker<'attached'>;
  public readonly detachingDI: DelayedInvoker<'detaching'>;
  public readonly unbindingDI: DelayedInvoker<'unbinding'>;
  public readonly canLoadDI: DelayedInvoker<'canLoad'>;
  public readonly loadDI: DelayedInvoker<'load'>;
  public readonly canUnloadDI: DelayedInvoker<'canUnload'>;
  public readonly unloadDI: DelayedInvoker<'unload'>;
  public readonly disposeDI: DelayedInvoker<'dispose'>;

  public constructor(mgr: INotifierManager, p: IPlatform, specs: HookSpecs) {
    this.bindingDI = specs.binding.create(mgr, p);
    this.boundDI = specs.bound.create(mgr, p);
    this.attachingDI = specs.attaching.create(mgr, p);
    this.attachedDI = specs.attached.create(mgr, p);
    this.detachingDI = specs.detaching.create(mgr, p);
    this.unbindingDI = specs.unbinding.create(mgr, p);
    this.canLoadDI = specs.canLoad.create(mgr, p);
    this.loadDI = specs.load.create(mgr, p);
    this.canUnloadDI = specs.canUnload.create(mgr, p);
    this.unloadDI = specs.unload.create(mgr, p);
    this.disposeDI = specs.dispose.create(mgr, p);
  }

  public binding(i: HC, p: HPC, f: LF): void | Promise<void> { return this.bindingDI.invoke(this, () => { return this.$binding(i, p, f); }); }
  public bound(i: HC, p: HPC, f: LF): void | Promise<void> { return this.boundDI.invoke(this, () => { return this.$bound(i, p, f); }); }
  public attaching(i: HC, p: HPC, f: LF): void | Promise<void> { return this.attachingDI.invoke(this, () => { return this.$attaching(i, p, f); }); }
  public attached(i: HC, f: LF): void | Promise<void> { return this.attachedDI.invoke(this, () => { return this.$attached(i, f); }); }
  public detaching(i: HC, p: HPC, f: LF): void | Promise<void> { return this.detachingDI.invoke(this, () => { return this.$detaching(i, p, f); }); }
  public unbinding(i: HC, p: HPC, f: LF): void | Promise<void> { return this.unbindingDI.invoke(this, () => { return this.$unbinding(i, p, f); }); }
  public canLoad(p: P, n: RN, c: RN | null): boolean | NI | NI[] | Promise<boolean | NI | NI[]> { return this.canLoadDI.invoke(this, () => { return this.$canLoad(p, n, c); }); }
  public load(p: P, n: RN, c: RN | null): void | Promise<void> { return this.loadDI.invoke(this, () => { return this.$load(p, n, c); }); }
  public canUnload(n: RN | null, c: RN): boolean | Promise<boolean> { return this.canUnloadDI.invoke(this, () => { return this.$canUnload(n, c); }); }
  public unload(n: RN | null, c: RN): void | Promise<void> { return this.unloadDI.invoke(this, () => { return this.$unload(n, c); }); }
  public dispose(): void { void this.disposeDI.invoke(this, () => { this.$dispose(); }); }

  protected $binding(_i: HC, _p: HPC, _f: LF): void { /* do nothing */ }
  protected $bound(_i: HC, _p: HPC, _f: LF): void { /* do nothing */ }
  protected $attaching(_i: HC, _p: HPC, _f: LF): void { /* do nothing */ }
  protected $attached(_i: HC, _f: LF): void { /* do nothing */ }
  protected $detaching(_i: HC, _p: HPC, _f: LF): void { /* do nothing */ }
  protected $unbinding(_i: HC, _p: HPC, _f: LF): void { /* do nothing */ }
  protected $canLoad(_p: P, _n: RN, _c: RN | null): boolean | NI | NI[] | Promise<boolean | NI | NI[]> { return true; }
  protected $load(_p: P, _n: RN, _c: RN | null): void | Promise<void> { /* do nothing */ }
  protected $canUnload(_n: RN | null, _c: RN): boolean | Promise<boolean> { return true; }
  protected $unload(_n: RN | null, _c: RN): void | Promise<void> { /* do nothing */ }
  protected $dispose(this: Partial<Writable<this>>): void {
    this.bindingDI = void 0;
    this.boundDI = void 0;
    this.attachingDI = void 0;
    this.attachedDI = void 0;
    this.detachingDI = void 0;
    this.unbindingDI = void 0;
    this.disposeDI = void 0;
  }
}
class Notifier {
  public readonly p: IPlatform;
  public readonly entryHistory: string[] = [];
  public readonly fullHistory: string[] = [];

  public constructor(
    public readonly mgr: NotifierManager,
    public readonly name: HookName,
  ) {
    this.p = mgr.p;
  }

  public enter(vm: TestVM): void {
    this.entryHistory.push(vm.name);
    this.fullHistory.push(`${vm.name}.enter`);
    this.mgr.enter(vm, this);
  }
  public leave(vm: TestVM): void {
    this.fullHistory.push(`${vm.name}.leave`);
    this.mgr.leave(vm, this);
  }
  public tick(vm: TestVM, i: number): void {
    this.fullHistory.push(`${vm.name}.tick(${i})`);
    this.mgr.tick(vm, this, i);
  }

  public dispose(this: Partial<Writable<this>>): void {
    this.entryHistory = void 0;
    this.fullHistory = void 0;
    this.p = void 0;
    this.mgr = void 0;
  }
}

const INotifierConfig = DI.createInterface<INotifierConfig>('INotifierConfig').noDefault();
interface INotifierConfig extends NotifierConfig {}
class NotifierConfig {
  public constructor(
    public readonly resolveLabels: string[],
    public readonly resolveTimeoutMs: number,
  ) {}
}

const INotifierManager = DI.createInterface<INotifierManager>('INotifierManager').withDefault(x => x.singleton(NotifierManager));
interface INotifierManager extends NotifierManager {}
class NotifierManager {
  public readonly entryNotifyHistory: string[] = [];
  public readonly fullNotifyHistory: string[] = [];
  public prefix: string = '';

  public constructor(
    @IPlatform public readonly p: IPlatform,
  ) {}

  public readonly binding: Notifier = new Notifier(this, 'binding');
  public readonly bound: Notifier = new Notifier(this, 'bound');
  public readonly attaching: Notifier = new Notifier(this, 'attaching');
  public readonly attached: Notifier = new Notifier(this, 'attached');
  public readonly detaching: Notifier = new Notifier(this, 'detaching');
  public readonly unbinding: Notifier = new Notifier(this, 'unbinding');
  public readonly canLoad: Notifier = new Notifier(this, 'canLoad');
  public readonly load: Notifier = new Notifier(this, 'load');
  public readonly canUnload: Notifier = new Notifier(this, 'canUnload');
  public readonly unload: Notifier = new Notifier(this, 'unload');
  public readonly dispose: Notifier = new Notifier(this, 'dispose');

  public enter(vm: TestVM, tracker: Notifier): void {
    const label = `${this.prefix}.${vm.name}.${tracker.name}`;
    this.entryNotifyHistory.push(label);
    this.fullNotifyHistory.push(`${label}.enter`);
  }
  public leave(vm: TestVM, tracker: Notifier): void {
    const label = `${this.prefix}.${vm.name}.${tracker.name}`;
    this.fullNotifyHistory.push(`${label}.leave`);
  }
  public tick(vm: TestVM, tracker: Notifier, i: number): void {
    const label = `${this.prefix}.${vm.name}.${tracker.name}`;
    this.fullNotifyHistory.push(`${label}.tick(${i})`);
  }

  public setPrefix(prefix: string): void {
    this.prefix = prefix;
  }

  public $dispose(this: Partial<Writable<this>>): void {
    this.binding.dispose();
    this.bound.dispose();
    this.attaching.dispose();
    this.attached.dispose();
    this.detaching.dispose();
    this.unbinding.dispose();
    this.canLoad.dispose();
    this.load.dispose();
    this.canUnload.dispose();
    this.unload.dispose();
    this.dispose.dispose();

    this.entryNotifyHistory = void 0;
    this.fullNotifyHistory = void 0;
    this.p = void 0;

    this.binding = void 0;
    this.bound = void 0;
    this.attaching = void 0;
    this.attached = void 0;
    this.detaching = void 0;
    this.unbinding = void 0;
    this.canLoad = void 0;
    this.load = void 0;
    this.canUnload = void 0;
    this.unload = void 0;
    this.$dispose = void 0;
  }
}
class DelayedInvoker<T extends HookName> {
  public constructor(
    public readonly mgr: INotifierManager,
    public readonly p: IPlatform,
    public readonly name: T,
    public readonly ticks: number,
  ) {}

  public static binding(ticks: number = 0): DelayedInvokerFactory<'binding'> { return new DelayedInvokerFactory('binding', ticks); }
  public static bound(ticks: number = 0): DelayedInvokerFactory<'bound'> { return new DelayedInvokerFactory('bound', ticks); }
  public static attaching(ticks: number = 0): DelayedInvokerFactory<'attaching'> { return new DelayedInvokerFactory('attaching', ticks); }
  public static attached(ticks: number = 0): DelayedInvokerFactory<'attached'> { return new DelayedInvokerFactory('attached', ticks); }
  public static detaching(ticks: number = 0): DelayedInvokerFactory<'detaching'> { return new DelayedInvokerFactory('detaching', ticks); }
  public static unbinding(ticks: number = 0): DelayedInvokerFactory<'unbinding'> { return new DelayedInvokerFactory('unbinding', ticks); }
  public static canLoad(ticks: number = 0): DelayedInvokerFactory<'canLoad'> { return new DelayedInvokerFactory('canLoad', ticks); }
  public static load(ticks: number = 0): DelayedInvokerFactory<'load'> { return new DelayedInvokerFactory('load', ticks); }
  public static canUnload(ticks: number = 0): DelayedInvokerFactory<'canUnload'> { return new DelayedInvokerFactory('canUnload', ticks); }
  public static unload(ticks: number = 0): DelayedInvokerFactory<'unload'> { return new DelayedInvokerFactory('unload', ticks); }
  public static dispose(ticks: number = 0): DelayedInvokerFactory<'dispose'> { return new DelayedInvokerFactory('dispose', ticks); }

  public invoke(vm: TestVM, cb: () => any): any { // TODO(fkleuver): get rid of `any`
    if (this.ticks === 0) {
      this.mgr[this.name].enter(vm);
      const value = cb();
      this.mgr[this.name].leave(vm);
      return value;
    } else {
      let i = -1;
      let resolve: (value: any) => void;
      const p = new Promise<any>(r => {
        resolve = r;
      });
      const next = (): void => {
        if (++i === 0) {
          this.mgr[this.name].enter(vm);
        } else {
          this.mgr[this.name].tick(vm, i);
        }
        if (i < this.ticks) {
          void Promise.resolve().then(next);
        } else {
          const value = cb();
          this.mgr[this.name].leave(vm);
          resolve(value);
        }
      };
      next();
      return p;
    }
  }

  public toString(): string {
    let str = this.name as string;
    if (this.ticks !== 0) { str = `${str}.${this.ticks}t`; }
    return str;
  }
}

function verifyInvocationsEqual(actual: string[], expected: string[]): void {
  const groupNames = new Set<string>();
  actual.forEach(x => groupNames.add(x.slice(0, x.indexOf('.'))));
  expected.forEach(x => groupNames.add(x.slice(0, x.indexOf('.'))));
  const expectedGroups: Record<string, string[]> = {};
  const actualGroups: Record<string, string[]> = {};
  for (const groupName of groupNames) {
    expectedGroups[groupName] = expected.filter(x => x.startsWith(`${groupName}.`));
    actualGroups[groupName] = actual.filter(x => x.startsWith(`${groupName}.`));
  }

  const errors: string[] = [];
  for (const prefix in expectedGroups) {
    expected = expectedGroups[prefix];
    actual = actualGroups[prefix];
    const len = Math.max(actual.length, expected.length);
    for (let i = 0; i < len; ++i) {
      const $actual = actual[i] ?? '';
      const $expected = (expected[i] ?? '').replace(/>$/, '');
      if ($actual === $expected) {
        errors.push(`    OK : ${$actual}`);
      } else {
        errors.push(`NOT OK : ${$actual}          (expected: ${$expected})`);
      }
    }
  }
  if (errors.some(e => e.startsWith('N'))) {
    throw new Error(`Failed assertion: invocation mismatch\n  - ${errors.join('\n  - ')})`);
  } else {
    // fallback just to make sure there's no bugs in this function causing false positives
    assert.deepStrictEqual(actual, expected);
  }
}

function vp(count: number): string {
  if (count === 1) {
    return `<au-viewport></au-viewport>`;
  }
  let template = '';
  for (let i = 0; i < count; ++i) {
    template = `${template}<au-viewport name="$${i}"></au-viewport>`;
  }
  return template;
}

function* $(
  prefix: string,
  component: string | string[],
  ticks: number,
  ...calls: (string | Generator<string, void>)[]
) {
  if (component instanceof Array) {
    for (const c of component) {
      yield* $(prefix, c, ticks, ...calls);
    }
  } else {
    for (const call of calls) {
      if (call === '') {
        if (component.length > 0) {
          yield '';
        }
      } else if (typeof call === 'string') {
        if (component.length > 0) {
          if (!call.includes('.')) {
            yield `${prefix}.${component}.${call}.enter`;
            if (call !== 'dispose') {
              for (let i = 1; i <= ticks; ++i) {
                if (i === ticks) {
                  yield `${prefix}.${component}.${call}.tick(${i})>`;
                } else {
                  yield `${prefix}.${component}.${call}.tick(${i})`;
                }
              }
            }
            yield `${prefix}.${component}.${call}.leave`;
          } else {
            yield `${prefix}.${component}.${call}`;
          }
        }
      } else {
        yield* call;
      }
    }
  }
}

function* interleave(
  ...generators: Generator<string, void>[]
) {
  while (generators.length > 0) {
    for (let i = 0, ii = generators.length; i < ii; ++i) {
      const gen = generators[i];
      const next = gen.next();
      if (next.done) {
        generators.splice(i, 1);
        --i;
        --ii;
      } else {
        const value = next.value as string;
        if (value) {
          if (value.endsWith('>')) {
            yield value.slice(0, -1);
            yield gen.next().value as string;
          } else if (value.endsWith('dispose.enter')) {
            yield value;
            yield gen.next().value as string;
          } else {
            yield value;
          }
        }
      }
    }
  }
}
export interface Iopts {
  resolutionMode: ResolutionMode;
  swapStrategy: SwapStrategy;
}

export interface IComponentSpec {
  kind: 'all-sync' | 'all-async';
  hookSpec: HookSpecs;
}

async function createFixture<T extends Constructable>(
  Component: T,
  deps: Constructable[],
  routerOptions: IRouterOptions,
  level: LogLevel = LogLevel.warn,
) {
  const ctx = TestContext.create();
  const cfg = new NotifierConfig([], 100);
  const { container, platform } = ctx;

  container.register(TestRouterConfiguration.for(ctx, level));
  container.register(Registration.instance(INotifierConfig, cfg));
  container.register(RouterConfiguration.customize({ ...routerOptions }));
  container.register(...deps);

  const mgr = container.get(INotifierManager);
  const router = container.get(IRouter);
  const component = container.get(Component);

  const au = new Aurelia(container);
  const host = ctx.createElement('div');

  const logConfig = container.get(ILogConfig);

  au.app({ component, host });

  mgr.setPrefix('start');

  await au.start();

  return {
    ctx,
    container,
    au,
    host,
    mgr,
    component,
    platform,
    router,
    startTracing() {
      logConfig.level = LogLevel.trace;
    },
    stopTracing() {
      logConfig.level = level;
    },
    async tearDown() {
      mgr.setPrefix('stop');

      await au.stop(true);
    },
  };
}

function $forEachRouterOptions(cb: (opts: Iopts) => void) {
  return function () {
    for (const resolutionMode of [
      'dynamic',
      'static',
    ] as ResolutionMode[]) {
      for (const swapStrategy of [
        'parallel-remove-first',
        'sequential-add-first',
        'sequential-remove-first',
      ] as SwapStrategy[]) {
        describe(`resolution:'${resolutionMode}', swap:'${swapStrategy}'`, function () {
          cb({
            resolutionMode,
            swapStrategy,
          });
        });
      }
    }
  };
}

function forEachRouterOptions(title: string, cb: (opts: Iopts) => void) {
  describe(title, $forEachRouterOptions(cb));
}
forEachRouterOptions.skip = function (title: string, cb: (opts: Iopts) => void) {
  describe.skip(title, $forEachRouterOptions(cb));
};
forEachRouterOptions.only = function (title: string, cb: (opts: Iopts) => void) {
  describe.only(title, $forEachRouterOptions(cb));
};

describe('router hooks', function () {
  forEachRouterOptions('monomorphic timings', function (opts) {
    for (const ticks of [
      0,
      1,
    ]) {
      const hookSpec = HookSpecs.create(ticks);

      @customElement({ name: 'a01', template: null })
      class A01 extends TestVM { public constructor(@INotifierManager mgr: INotifierManager, @IPlatform p: IPlatform) { super(mgr, p, hookSpec); } }
      @customElement({ name: 'a02', template: null })
      class A02 extends TestVM { public constructor(@INotifierManager mgr: INotifierManager, @IPlatform p: IPlatform) { super(mgr, p, hookSpec); } }
      @customElement({ name: 'a03', template: null })
      class A03 extends TestVM { public constructor(@INotifierManager mgr: INotifierManager, @IPlatform p: IPlatform) { super(mgr, p, hookSpec); } }
      @customElement({ name: 'a04', template: null })
      class A04 extends TestVM { public constructor(@INotifierManager mgr: INotifierManager, @IPlatform p: IPlatform) { super(mgr, p, hookSpec); } }

      const A0 = [A01, A02, A03, A04];

      @customElement({ name: 'root1', template: vp(1) })
      class Root1 extends TestVM { public constructor(@INotifierManager mgr: INotifierManager, @IPlatform p: IPlatform) { super(mgr, p, hookSpec); } }
      @customElement({ name: 'a11', template: vp(1) })
      class A11 extends TestVM { public constructor(@INotifierManager mgr: INotifierManager, @IPlatform p: IPlatform) { super(mgr, p, hookSpec); } }
      @customElement({ name: 'a12', template: vp(1) })
      class A12 extends TestVM { public constructor(@INotifierManager mgr: INotifierManager, @IPlatform p: IPlatform) { super(mgr, p, hookSpec); } }
      @customElement({ name: 'a13', template: vp(1) })
      class A13 extends TestVM { public constructor(@INotifierManager mgr: INotifierManager, @IPlatform p: IPlatform) { super(mgr, p, hookSpec); } }
      @customElement({ name: 'a14', template: vp(1) })
      class A14 extends TestVM { public constructor(@INotifierManager mgr: INotifierManager, @IPlatform p: IPlatform) { super(mgr, p, hookSpec); } }

      const A1 = [A11, A12, A13, A14];

      @customElement({ name: 'root2', template: vp(2) })
      class Root2 extends TestVM { public constructor(@INotifierManager mgr: INotifierManager, @IPlatform p: IPlatform) { super(mgr, p, hookSpec); } }
      @customElement({ name: 'a21', template: vp(2) })
      class A21 extends TestVM { public constructor(@INotifierManager mgr: INotifierManager, @IPlatform p: IPlatform) { super(mgr, p, hookSpec); } }
      @customElement({ name: 'a22', template: vp(2) })
      class A22 extends TestVM { public constructor(@INotifierManager mgr: INotifierManager, @IPlatform p: IPlatform) { super(mgr, p, hookSpec); } }

      const A2 = [A21, A22];

      const A = [...A0, ...A1, ...A2];

      describe(`ticks: ${ticks}`, function () {
        describe('single', function () {
          interface ISpec {
            t1: string;
            t2: string;
            t3: string;
            t4: string;
          }

          for (const spec of [
            { t1: 'a01', t2: 'a02', t3: 'a01', t4: 'a02' },
            { t1: 'a01', t2: 'a02', t3: 'a03', t4: 'a01' },
            { t1: 'a01', t2: 'a02', t3: 'a01', t4: 'a04' },
          ] as ISpec[]) {
            const { t1, t2, t3, t4 } = spec;
            it(`'${t1}' -> '${t2}' -> '${t3}' -> '${t4}'`, async function () {
              const { router, mgr, tearDown } = await createFixture(Root2, A, opts);

              const phase1 = `('' -> '${t1}')#1`;
              const phase2 = `('${t1}' -> '${t2}')#2`;
              const phase3 = `('${t2}' -> '${t3}')#3`;
              const phase4 = `('${t3}' -> '${t4}')#4`;

              mgr.setPrefix(phase1);
              await router.load(t1);

              mgr.setPrefix(phase2);
              await router.load(t2);

              mgr.setPrefix(phase3);
              await router.load(t3);

              mgr.setPrefix(phase4);
              await router.load(t4);

              await tearDown();

              const expected = [...(function* () {
                switch (ticks) {
                  case 0:
                    yield* $('start', 'root2', ticks, 'binding', 'bound', 'attaching', 'attached');
                    yield* $(phase1, t1, ticks, 'canLoad', 'load', 'binding', 'bound', 'attaching', 'attached');

                    for (const [phase, { $t1, $t2 }] of [
                      [phase2, { $t1: t1, $t2: t2 }],
                      [phase3, { $t1: t2, $t2: t3 }],
                      [phase4, { $t1: t3, $t2: t4 }],
                    ] as const) {
                      yield* $(phase, $t1, ticks, 'canUnload');
                      yield* $(phase, $t2, ticks, 'canLoad');
                      yield* $(phase, $t1, ticks, 'unload');
                      yield* $(phase, $t2, ticks, 'load');

                      switch (opts.swapStrategy) {
                        case 'parallel-remove-first':
                        case 'sequential-remove-first':
                          yield* $(phase, $t1, ticks, 'detaching', 'unbinding', 'dispose');
                          yield* $(phase, $t2, ticks, 'binding', 'bound', 'attaching', 'attached');
                          break;
                        case 'sequential-add-first':
                          yield* $(phase, $t2, ticks, 'binding', 'bound', 'attaching', 'attached');
                          yield* $(phase, $t1, ticks, 'detaching', 'unbinding', 'dispose');
                          break;
                      }
                    }

                    yield* $('stop', [t4, 'root2'], ticks, 'detaching');
                    yield* $('stop', [t4, 'root2'], ticks, 'unbinding');
                    yield* $('stop', ['root2', t4], ticks, 'dispose');
                    break;
                  case 1:
                    yield* $('start', 'root2', ticks, 'binding', 'bound', 'attaching', 'attached');
                    yield* $(phase1, t1, ticks, 'canLoad', 'load', 'binding', 'bound', 'attaching', 'attached');

                    for (const [phase, { $t1, $t2 }] of [
                      [phase2, { $t1: t1, $t2: t2 }],
                      [phase3, { $t1: t2, $t2: t3 }],
                      [phase4, { $t1: t3, $t2: t4 }],
                    ] as const) {
                      yield* $(phase, $t1, ticks, 'canUnload');
                      yield* $(phase, $t2, ticks, 'canLoad');
                      yield* $(phase, $t1, ticks, 'unload');
                      yield* $(phase, $t2, ticks, 'load');

                      switch (opts.swapStrategy) {
                        case 'parallel-remove-first':
                          yield* interleave(
                            $(phase, $t1, ticks, 'detaching', 'unbinding', 'dispose'),
                            $(phase, $t2, ticks, 'binding', 'bound', 'attaching', 'attached'),
                          );
                          break;
                        case 'sequential-remove-first':
                          yield* $(phase, $t1, ticks, 'detaching', 'unbinding', 'dispose');
                          yield* $(phase, $t2, ticks, 'binding', 'bound', 'attaching', 'attached');
                          break;
                        case 'sequential-add-first':
                          yield* $(phase, $t2, ticks, 'binding', 'bound', 'attaching', 'attached');
                          yield* $(phase, $t1, ticks, 'detaching', 'unbinding', 'dispose');
                          break;
                      }
                    }

                    yield* interleave(
                      $('stop', t4, ticks, 'detaching', 'unbinding'),
                      $('stop', 'root2', ticks, 'detaching', 'unbinding'),
                    );
                    yield* $('stop', 'root2', ticks, 'dispose');
                    yield* $('stop', t4, ticks, 'dispose');
                    break;
                }
              })()];
              verifyInvocationsEqual(mgr.fullNotifyHistory, expected);

              mgr.$dispose();
            });
          }
        });

        describe('siblings', function () {
          interface ISpec {
            t1: {
              vp0: string;
              vp1: string;
            };
            t2: {
              vp0: string;
              vp1: string;
            };
          }

          for (const { t1, t2 } of [
            // Only $0 changes with every nav
            { t1: { vp0: 'a01', vp1: 'a02' }, t2: { vp0: 'a03', vp1: 'a02' } },
            { t1: { vp0: ''   , vp1: 'a02' }, t2: { vp0: 'a03', vp1: 'a02' } },
            { t1: { vp0: 'a01', vp1: 'a02' }, t2: { vp0: ''   , vp1: 'a02' } },

            { t1: { vp0: 'a01', vp1: 'a02' }, t2: { vp0: 'a02', vp1: 'a02' } },
            { t1: { vp0: ''   , vp1: 'a02' }, t2: { vp0: 'a02', vp1: 'a02' } },
            { t1: { vp0: 'a01', vp1: 'a02' }, t2: { vp0: ''   , vp1: 'a02' } },

            { t1: { vp0: 'a02', vp1: 'a02' }, t2: { vp0: 'a01', vp1: 'a02' } },
            { t1: { vp0: ''   , vp1: 'a02' }, t2: { vp0: 'a01', vp1: 'a02' } },
            { t1: { vp0: 'a02', vp1: 'a02' }, t2: { vp0: ''   , vp1: 'a02' } },
            // Only $1 changes with every nav
            { t1: { vp0: 'a01', vp1: 'a02' }, t2: { vp0: 'a01', vp1: 'a03' } },
            { t1: { vp0: 'a01', vp1: ''    }, t2: { vp0: 'a01', vp1: 'a03' } },
            { t1: { vp0: 'a01', vp1: 'a02' }, t2: { vp0: 'a01', vp1: ''    } },

            { t1: { vp0: 'a01', vp1: 'a02' }, t2: { vp0: 'a01', vp1: 'a01' } },
            { t1: { vp0: 'a01', vp1: ''    }, t2: { vp0: 'a01', vp1: 'a01' } },
            { t1: { vp0: 'a01', vp1: 'a02' }, t2: { vp0: 'a01', vp1: ''    } },

            { t1: { vp0: 'a01', vp1: 'a01' }, t2: { vp0: 'a01', vp1: 'a02' } },
            { t1: { vp0: 'a01', vp1: ''    }, t2: { vp0: 'a01', vp1: 'a02' } },
            { t1: { vp0: 'a01', vp1: 'a01' }, t2: { vp0: 'a01', vp1: ''    } },
            // Both $0 and $1 change with every nav
            { t1: { vp0: 'a01', vp1: 'a02' }, t2: { vp0: 'a03', vp1: 'a04' } },
            { t1: { vp0: ''   , vp1: 'a02' }, t2: { vp0: 'a03', vp1: 'a04' } },
            { t1: { vp0: 'a01', vp1: ''    }, t2: { vp0: 'a03', vp1: 'a04' } },
            { t1: { vp0: 'a01', vp1: 'a02' }, t2: { vp0: ''   , vp1: 'a04' } },
            { t1: { vp0: 'a01', vp1: 'a02' }, t2: { vp0: 'a03', vp1: ''    } },

            { t1: { vp0: 'a01', vp1: 'a02' }, t2: { vp0: 'a02', vp1: 'a01' } },
            { t1: { vp0: ''   , vp1: 'a02' }, t2: { vp0: 'a02', vp1: 'a01' } },
            { t1: { vp0: 'a01', vp1: ''    }, t2: { vp0: 'a02', vp1: 'a01' } },
            { t1: { vp0: 'a01', vp1: 'a02' }, t2: { vp0: ''   , vp1: 'a01' } },
            { t1: { vp0: 'a01', vp1: 'a02' }, t2: { vp0: 'a02', vp1: ''    } },

            { t1: { vp0: 'a01', vp1: 'a02' }, t2: { vp0: 'a04', vp1: 'a01' } },
            { t1: { vp0: ''   , vp1: 'a02' }, t2: { vp0: 'a04', vp1: 'a01' } },
            { t1: { vp0: 'a01', vp1: ''    }, t2: { vp0: 'a04', vp1: 'a01' } },
            { t1: { vp0: 'a01', vp1: 'a02' }, t2: { vp0: ''   , vp1: 'a01' } },
            { t1: { vp0: 'a01', vp1: 'a02' }, t2: { vp0: 'a04', vp1: ''    } },
          ] as ISpec[]) {
            const instr1 = join('+', `${t1.vp0}@$0`, `${t1.vp1}@$1`);
            const instr2 = join('+', `${t2.vp0}@$0`, `${t2.vp1}@$1`);
            it(`${instr1}' -> '${instr2}' -> '${instr1}' -> '${instr2}'`, async function () {
              const { router, mgr, tearDown } = await createFixture(Root2, A, opts);

              const phase1 = `('' -> '${instr1}')#1`;
              const phase2 = `('${instr1}' -> '${instr2}')#2`;
              const phase3 = `('${instr2}' -> '${instr1}')#3`;
              const phase4 = `('${instr1}' -> '${instr2}')#4`;

              mgr.setPrefix(phase1);
              await router.load(instr1);

              mgr.setPrefix(phase2);
              await router.load(instr2);

              mgr.setPrefix(phase3);
              await router.load(instr1);

              mgr.setPrefix(phase4);
              await router.load(instr2);

              await tearDown();

              const expected = [...(function* () {
                switch (ticks) {
                  case 0:
                    yield* $('start', 'root2', ticks, 'binding', 'bound', 'attaching', 'attached');

                    yield* $(phase1, [t1.vp0, t1.vp1], ticks, 'canLoad');
                    yield* $(phase1, [t1.vp0, t1.vp1], ticks, 'load');
                    yield* $(phase1, [t1.vp0, t1.vp1], ticks, 'binding', 'bound', 'attaching', 'attached');

                    for (const [phase, { $t1, $t2 }] of [
                      [phase2, { $t1: t1, $t2: t2 }],
                      [phase3, { $t1: t2, $t2: t1 }],
                      [phase4, { $t1: t1, $t2: t2 }],
                    ] as const) {
                      if ($t1.vp0 !== $t2.vp0) { yield* $(phase, $t1.vp0, ticks, 'canUnload'); }
                      if ($t1.vp1 !== $t2.vp1) { yield* $(phase, $t1.vp1, ticks, 'canUnload'); }

                      if ($t1.vp0 !== $t2.vp0) { yield* $(phase, $t2.vp0, ticks, 'canLoad'); }
                      if ($t1.vp1 !== $t2.vp1) { yield* $(phase, $t2.vp1, ticks, 'canLoad'); }

                      if ($t1.vp0 !== $t2.vp0) { yield* $(phase, $t1.vp0, ticks, 'unload'); }
                      if ($t1.vp1 !== $t2.vp1) { yield* $(phase, $t1.vp1, ticks, 'unload'); }

                      if ($t1.vp0 !== $t2.vp0) { yield* $(phase, $t2.vp0, ticks, 'load'); }
                      if ($t1.vp1 !== $t2.vp1) { yield* $(phase, $t2.vp1, ticks, 'load'); }

                      switch (opts.swapStrategy) {
                        case 'parallel-remove-first':
                        case 'sequential-remove-first':
                          if ($t1.vp0 !== $t2.vp0) { yield* $(phase, $t1.vp0, ticks, 'detaching', 'unbinding', 'dispose'); }
                          if ($t1.vp0 !== $t2.vp0) { yield* $(phase, $t2.vp0, ticks, 'binding', 'bound', 'attaching', 'attached'); }
                          if ($t1.vp1 !== $t2.vp1) { yield* $(phase, $t1.vp1, ticks, 'detaching', 'unbinding', 'dispose'); }
                          if ($t1.vp1 !== $t2.vp1) { yield* $(phase, $t2.vp1, ticks, 'binding', 'bound', 'attaching', 'attached'); }
                          break;
                        case 'sequential-add-first':
                          if ($t1.vp0 !== $t2.vp0) { yield* $(phase, $t2.vp0, ticks, 'binding', 'bound', 'attaching', 'attached'); }
                          if ($t1.vp0 !== $t2.vp0) { yield* $(phase, $t1.vp0, ticks, 'detaching', 'unbinding', 'dispose'); }
                          if ($t1.vp1 !== $t2.vp1) { yield* $(phase, $t2.vp1, ticks, 'binding', 'bound', 'attaching', 'attached'); }
                          if ($t1.vp1 !== $t2.vp1) { yield* $(phase, $t1.vp1, ticks, 'detaching', 'unbinding', 'dispose'); }
                          break;
                      }
                    }

                    yield* $('stop', [t2.vp0, t2.vp1, 'root2'], ticks, 'detaching');
                    yield* $('stop', [t2.vp0, t2.vp1, 'root2'], ticks, 'unbinding');
                    yield* $('stop', ['root2', t2.vp0, t2.vp1], ticks, 'dispose');
                    break;
                  case 1:
                    yield* $('start', 'root2', ticks, 'binding', 'bound', 'attaching', 'attached');

                    yield* interleave(
                      $(phase1, t1.vp0, ticks, 'canLoad', 'load', 'binding', 'bound', 'attaching', 'attached'),
                      $(phase1, t1.vp1, ticks, 'canLoad', 'load', 'binding', 'bound', 'attaching', 'attached'),
                    );

                    for (const [phase, { $t1, $t2 }] of [
                      [phase2, { $t1: t1, $t2: t2 }],
                      [phase3, { $t1: t2, $t2: t1 }],
                      [phase4, { $t1: t1, $t2: t2 }],
                    ] as const) {
                      yield* interleave(
                        (function* () { if ($t1.vp0 !== $t2.vp0) { yield* $(phase, $t1.vp0, ticks, 'canUnload'); } })(),
                        (function* () { if ($t1.vp1 !== $t2.vp1) { yield* $(phase, $t1.vp1, ticks, 'canUnload'); } })(),
                      );
                      yield* interleave(
                        (function* () { if ($t1.vp0 !== $t2.vp0) { yield* $(phase, $t2.vp0, ticks, 'canLoad'); } })(),
                        (function* () { if ($t1.vp1 !== $t2.vp1) { yield* $(phase, $t2.vp1, ticks, 'canLoad'); } })(),
                      );
                      yield* interleave(
                        (function* () { if ($t1.vp0 !== $t2.vp0) { yield* $(phase, $t1.vp0, ticks, 'unload'); } })(),
                        (function* () { if ($t1.vp1 !== $t2.vp1) { yield* $(phase, $t1.vp1, ticks, 'unload'); } })(),
                      );
                      yield* interleave(
                        (function* () { if ($t1.vp0 !== $t2.vp0) { yield* $(phase, $t2.vp0, ticks, 'load'); } })(),
                        (function* () { if ($t1.vp1 !== $t2.vp1) { yield* $(phase, $t2.vp1, ticks, 'load'); } })(),
                      );

                      switch (opts.swapStrategy) {
                        case 'parallel-remove-first':
                          yield* interleave(
                            (function* () { if ($t1.vp0 !== $t2.vp0) { yield* $(phase, $t1.vp0, ticks, 'detaching', 'unbinding', 'dispose'); } })(),
                            (function* () { if ($t1.vp0 !== $t2.vp0) { yield* $(phase, $t2.vp0, ticks, 'binding', 'bound', 'attaching', 'attached'); } })(),
                            (function* () { if ($t1.vp1 !== $t2.vp1) { yield* $(phase, $t1.vp1, ticks, 'detaching', 'unbinding', 'dispose'); } })(),
                            (function* () { if ($t1.vp1 !== $t2.vp1) { yield* $(phase, $t2.vp1, ticks, 'binding', 'bound', 'attaching', 'attached'); } })(),
                          );
                          break;
                        case 'sequential-remove-first':
                          yield* interleave(
                            (function* () {
                              if ($t1.vp0 !== $t2.vp0) { yield* $(phase, $t1.vp0, ticks, 'detaching', 'unbinding', 'dispose'); }
                              if ($t1.vp0 !== $t2.vp0) { yield* $(phase, $t2.vp0, ticks, 'binding', 'bound', 'attaching', 'attached'); }
                            })(),
                            (function* () {
                              if ($t1.vp1 !== $t2.vp1) { yield* $(phase, $t1.vp1, ticks, 'detaching', 'unbinding', 'dispose'); }
                              if ($t1.vp1 !== $t2.vp1) { yield* $(phase, $t2.vp1, ticks, 'binding', 'bound', 'attaching', 'attached'); }
                            })(),
                          );
                          break;
                        case 'sequential-add-first':
                          yield* interleave(
                            (function* () {
                              if ($t1.vp0 !== $t2.vp0) { yield* $(phase, $t2.vp0, ticks, 'binding', 'bound', 'attaching', 'attached'); }
                              if ($t1.vp0 !== $t2.vp0) { yield* $(phase, $t1.vp0, ticks, 'detaching', 'unbinding', 'dispose'); }
                            })(),
                            (function* () {
                              if ($t1.vp1 !== $t2.vp1) { yield* $(phase, $t2.vp1, ticks, 'binding', 'bound', 'attaching', 'attached'); }
                              if ($t1.vp1 !== $t2.vp1) { yield* $(phase, $t1.vp1, ticks, 'detaching', 'unbinding', 'dispose'); }
                            })(),
                          );
                          break;
                      }
                    }

                    yield* interleave(
                      $('stop', t2.vp0, ticks, 'detaching', 'unbinding'),
                      $('stop', t2.vp1, ticks, 'detaching', 'unbinding'),
                      $('stop', 'root2', ticks, 'detaching', 'unbinding'),
                    );
                    yield* $('stop', ['root2', t2.vp0, t2.vp1], ticks, 'dispose');
                    break;
                }
              })()];
              verifyInvocationsEqual(mgr.fullNotifyHistory, expected);

              mgr.$dispose();
            });
          }
        });

        describe('parent-child', function () {
          interface ISpec {
            t1: {
              p: string;
              c: string;
            };
            t2: {
              p: string;
              c: string;
            };
          }

          for (const { t1, t2 } of [
            // Only parent changes with every nav
            { t1: { p: 'a11', c: 'a12' }, t2: { p: 'a13', c: 'a12' } },
            { t1: { p: 'a11', c: 'a12' }, t2: { p: 'a12', c: 'a12' } },
            { t1: { p: 'a12', c: 'a12' }, t2: { p: 'a11', c: 'a12' } },

            // Only child changes with every nav
            { t1: { p: 'a11', c: 'a01' }, t2: { p: 'a11', c: 'a02' } },
            { t1: { p: 'a11', c: ''    }, t2: { p: 'a11', c: 'a02' } },
            { t1: { p: 'a11', c: 'a01' }, t2: { p: 'a11', c: ''    } },

            { t1: { p: 'a11', c: 'a11' }, t2: { p: 'a11', c: 'a02' } },
            { t1: { p: 'a11', c: 'a11' }, t2: { p: 'a11', c: ''    } },

            { t1: { p: 'a11', c: 'a01' }, t2: { p: 'a11', c: 'a11' } },
            { t1: { p: 'a11', c: ''    }, t2: { p: 'a11', c: 'a11' } },

            // Both parent and child change with every nav
            { t1: { p: 'a11', c: 'a01' }, t2: { p: 'a12', c: 'a02' } },
            { t1: { p: 'a11', c: ''    }, t2: { p: 'a12', c: 'a02' } },
            { t1: { p: 'a11', c: 'a01' }, t2: { p: 'a12', c: ''    } },

            { t1: { p: 'a11', c: 'a11' }, t2: { p: 'a12', c: 'a02' } },
            { t1: { p: 'a11', c: 'a11' }, t2: { p: 'a12', c: 'a12' } },
            { t1: { p: 'a11', c: 'a11' }, t2: { p: 'a12', c: ''    } },

            { t1: { p: 'a12', c: 'a02' }, t2: { p: 'a11', c: 'a11' } },
            { t1: { p: 'a12', c: 'a12' }, t2: { p: 'a11', c: 'a11' } },
            { t1: { p: 'a12', c: ''    }, t2: { p: 'a11', c: 'a11' } },

            { t1: { p: 'a11', c: 'a12' }, t2: { p: 'a13', c: 'a14' } },
            { t1: { p: 'a11', c: 'a12' }, t2: { p: 'a13', c: 'a11' } },

            { t1: { p: 'a13', c: 'a14' }, t2: { p: 'a11', c: 'a12' } },
            { t1: { p: 'a13', c: 'a11' }, t2: { p: 'a11', c: 'a12' } },
          ] as ISpec[]) {
            const instr1 = join('/', t1.p, t1.c);
            const instr2 = join('/', t2.p, t2.c);
            it(`${instr1}' -> '${instr2}' -> '${instr1}' -> '${instr2}'`, async function () {
              const { router, mgr, tearDown } = await createFixture(Root2, A, opts);

              const phase1 = `('' -> '${instr1}')#1`;
              const phase2 = `('${instr1}' -> '${instr2}')#2`;
              const phase3 = `('${instr2}' -> '${instr1}')#3`;
              const phase4 = `('${instr1}' -> '${instr2}')#4`;

              mgr.setPrefix(phase1);
              await router.load(instr1);

              mgr.setPrefix(phase2);
              await router.load(instr2);

              mgr.setPrefix(phase3);
              await router.load(instr1);

              mgr.setPrefix(phase4);
              await router.load(instr2);

              await tearDown();

              const expected = [...(function* () {
                switch (ticks) {
                  case 0:
                    yield* $('start', 'root2', ticks, 'binding', 'bound', 'attaching', 'attached');

                    switch (opts.resolutionMode) {
                      case 'dynamic':
                        yield* $(phase1, [t1.p, t1.c], ticks, 'canLoad', 'load', 'binding', 'bound', 'attaching', 'attached');
                        break;
                      case 'static':
                        yield* $(phase1, [t1.p, t1.c], ticks, 'canLoad');
                        yield* $(phase1, [t1.p, t1.c], ticks, 'load');

                        yield* $(phase1, [t1.p, t1.c], ticks, 'binding', 'bound', 'attaching');
                        yield* $(phase1, [t1.c, t1.p], ticks, 'attached');
                        break;
                    }

                    for (const [phase, { $t1, $t2 }] of [
                      [phase2, { $t1: t1, $t2: t2 }],
                      [phase3, { $t1: t2, $t2: t1 }],
                      [phase4, { $t1: t1, $t2: t2 }],
                    ] as const) {
                      // When parents are equal, this becomes like an ordinary single component transition
                      if ($t1.p === $t2.p) {
                        yield* $(phase, $t1.c, ticks, 'canUnload');
                        yield* $(phase, $t2.c, ticks, 'canLoad');
                        yield* $(phase, $t1.c, ticks, 'unload');
                        yield* $(phase, $t2.c, ticks, 'load');

                        switch (opts.swapStrategy) {
                          case 'parallel-remove-first':
                          case 'sequential-remove-first':
                            yield* $(phase, $t1.c, ticks, 'detaching', 'unbinding', 'dispose');
                            yield* $(phase, $t2.c, ticks, 'binding', 'bound', 'attaching', 'attached');
                            break;
                          case 'sequential-add-first':
                            yield* $(phase, $t2.c, ticks, 'binding', 'bound', 'attaching', 'attached');
                            yield* $(phase, $t1.c, ticks, 'detaching', 'unbinding', 'dispose');
                            break;
                        }
                      } else {
                        yield* $(phase, [$t1.c, $t1.p], ticks, 'canUnload');
                        yield* $(phase, $t2.p, ticks, 'canLoad');

                        switch (opts.resolutionMode) {
                          case 'dynamic':
                            yield* $(phase, [$t1.c, $t1.p], ticks, 'unload');
                            yield* $(phase, $t2.p, ticks, 'load');
                            break;
                          case 'static':
                            yield* $(phase, $t2.c, ticks, 'canLoad');
                            yield* $(phase, [$t1.c, $t1.p], ticks, 'unload');
                            yield* $(phase, [$t2.p, $t2.c], ticks, 'load');
                            break;
                        }

                        switch (opts.swapStrategy) {
                          case 'parallel-remove-first':
                          case 'sequential-remove-first':
                            yield* $(phase, [$t1.c, $t1.p], ticks, 'detaching');
                            yield* $(phase, [$t1.c, $t1.p], ticks, 'unbinding');
                            yield* $(phase, [$t1.p, $t1.c], ticks, 'dispose');
                            yield* $(phase, $t2.p, ticks, 'binding', 'bound', 'attaching');
                            break;
                          case 'sequential-add-first':
                            yield* $(phase, $t2.p, ticks, 'binding', 'bound', 'attaching');
                            break;
                        }

                        switch (opts.resolutionMode) {
                          case 'dynamic':
                            yield* $(phase, $t2.p, ticks, 'attached');
                            yield* $(phase, $t2.c, ticks, 'canLoad', 'load', 'binding', 'bound', 'attaching', 'attached');
                            break;
                          case 'static':
                            yield* $(phase, $t2.c, ticks, 'binding', 'bound', 'attaching', 'attached');
                            yield* $(phase, $t2.p, ticks, 'attached');
                            break;
                        }

                        switch (opts.swapStrategy) {
                          case 'sequential-add-first':
                            yield* $(phase, [$t1.c, $t1.p], ticks, 'detaching');
                            yield* $(phase, [$t1.c, $t1.p], ticks, 'unbinding');
                            yield* $(phase, [$t1.p, $t1.c], ticks, 'dispose');
                            break;
                        }
                      }
                    }

                    yield* $('stop', [t2.c, t2.p, 'root2'], ticks, 'detaching');
                    yield* $('stop', [t2.c, t2.p, 'root2'], ticks, 'unbinding');
                    yield* $('stop', ['root2', t2.p, t2.c], ticks, 'dispose');
                    break;
                  case 1:
                    yield* $('start', 'root2', ticks, 'binding', 'bound', 'attaching', 'attached');

                    switch (opts.resolutionMode) {
                      case 'dynamic':
                        yield* $(phase1, [t1.p, t1.c], ticks, 'canLoad', 'load', 'binding', 'bound', 'attaching', 'attached');
                        break;
                      case 'static':
                        yield* $(phase1, [t1.p, t1.c], ticks, 'canLoad');
                        yield* $(phase1, [t1.p, t1.c], ticks, 'load');

                        yield* $(phase1, t1.p, ticks, 'binding', 'bound');
                        yield* interleave(
                          $(phase1, t1.p, ticks, 'attaching'),
                          $(phase1, t1.c, ticks, 'binding', 'bound', 'attaching', 'attached'),
                        );
                        yield* $(phase1, t1.p, ticks, 'attached');
                        break;
                    }

                    for (const [phase, { $t1, $t2 }] of [
                      [phase2, { $t1: t1, $t2: t2 }],
                      [phase3, { $t1: t2, $t2: t1 }],
                      [phase4, { $t1: t1, $t2: t2 }],
                    ] as const) {
                      // When parents are equal, this becomes like an ordinary single component transition
                      if ($t1.p === $t2.p) {
                        yield* $(phase, $t1.c, ticks, 'canUnload');
                        yield* $(phase, $t2.c, ticks, 'canLoad');
                        yield* $(phase, $t1.c, ticks, 'unload');
                        yield* $(phase, $t2.c, ticks, 'load');

                        switch (opts.swapStrategy) {
                          case 'parallel-remove-first':
                            yield* interleave(
                              $(phase, $t1.c, ticks, 'detaching', 'unbinding', 'dispose'),
                              $(phase, $t2.c, ticks, 'binding', 'bound', 'attaching', 'attached'),
                            );
                            break;
                          case 'sequential-remove-first':
                            yield* $(phase, $t1.c, ticks, 'detaching', 'unbinding', 'dispose');
                            yield* $(phase, $t2.c, ticks, 'binding', 'bound', 'attaching', 'attached');
                            break;
                          case 'sequential-add-first':
                            yield* $(phase, $t2.c, ticks, 'binding', 'bound', 'attaching', 'attached');
                            yield* $(phase, $t1.c, ticks, 'detaching', 'unbinding', 'dispose');
                            break;
                        }
                      } else {
                        yield* $(phase, [$t1.c, $t1.p], ticks, 'canUnload');
                        yield* $(phase, $t2.p, ticks, 'canLoad');

                        switch (opts.resolutionMode) {
                          case 'dynamic':
                            yield* $(phase, [$t1.c, $t1.p], ticks, 'unload');
                            yield* $(phase, $t2.p, ticks, 'load');
                            break;
                          case 'static':
                            yield* $(phase, $t2.c, ticks, 'canLoad');
                            yield* $(phase, [$t1.c, $t1.p], ticks, 'unload');
                            yield* $(phase, [$t2.p, $t2.c], ticks, 'load');
                            break;
                        }

                        switch (opts.swapStrategy) {
                          case 'parallel-remove-first':
                            yield* interleave(
                              $(phase, $t1.c, ticks, 'detaching'),
                              $(phase, $t1.p, ticks, 'detaching'),
                              $(phase, $t2.p, ticks, 'binding'),
                            );
                            // If there's a parent + child, then the Promise.all of the 'detaching' and 'unbinding' hooks
                            // add one extra tick overhead putting the next phase one tick behind relatively.
                            // The empty yields are to account for that, pushing those hooks one tick down.
                            yield* interleave(
                              (function* () {
                                yield* $(phase, $t1.c, ticks, 'unbinding');
                              })(),
                              (function* () {
                                yield* $(phase, $t1.p, ticks, 'unbinding');
                              })(),
                              (function* () {
                                yield* $(phase, $t2.p, ticks, 'bound');
                              })(),
                            );

                            switch (opts.resolutionMode) {
                              case 'dynamic':
                                yield* interleave(
                                  (function* () {
                                    yield* $(phase, $t1.p, ticks, 'dispose');
                                  })(),
                                  (function* () {
                                    yield* $(phase, $t1.c, ticks, 'dispose');
                                  })(),
                                  (function* () {
                                    yield* $(phase, $t2.p, ticks, 'attaching');
                                  })(),
                                );
                                yield* $(phase, $t2.p, ticks, 'attached');
                                yield* $(phase, $t2.c, ticks, 'canLoad', 'load', 'binding', 'bound', 'attaching', 'attached');
                                break;
                              case 'static':
                                yield* interleave(
                                  (function* () {
                                    yield* $(phase, $t1.p, ticks, 'dispose');
                                  })(),
                                  (function* () {
                                    yield* $(phase, $t1.c, ticks, 'dispose');
                                  })(),
                                  (function* () {
                                    yield* $(phase, $t2.p, ticks, 'attaching');
                                  })(),
                                  (function* () {
                                    yield* $(phase, $t2.c, ticks, 'binding');
                                  })(),
                                );
                                yield* $(phase, $t2.c, ticks, 'bound', 'attaching', 'attached');
                                yield* $(phase, $t2.p, ticks, 'attached');
                                break;
                            }
                            break;
                          case 'sequential-remove-first':
                            yield* interleave(
                              $(phase, $t1.c, ticks, 'detaching', 'unbinding'),
                              $(phase, $t1.p, ticks, 'detaching', 'unbinding'),
                            );
                            yield* $(phase, [$t1.p, $t1.c], ticks, 'dispose');

                            switch (opts.resolutionMode) {
                              case 'dynamic':
                                yield* $(phase, $t2.p, ticks, 'binding', 'bound', 'attaching', 'attached');
                                yield* $(phase, $t2.c, ticks, 'canLoad', 'load', 'binding', 'bound', 'attaching', 'attached');
                                break;
                              case 'static':
                                yield* $(phase, $t2.p, ticks, 'binding', 'bound');
                                yield* interleave(
                                  $(phase, $t2.p, ticks, 'attaching'),
                                  $(phase, $t2.c, ticks, 'binding', 'bound', 'attaching', 'attached'),
                                );
                                yield* $(phase, $t2.p, ticks, 'attached');
                                break;
                            }
                            break;
                          case 'sequential-add-first':
                            switch (opts.resolutionMode) {
                              case 'dynamic':
                                yield* $(phase, $t2.p, ticks, 'binding', 'bound', 'attaching', 'attached');
                                yield* $(phase, $t2.c, ticks, 'canLoad', 'load', 'binding', 'bound', 'attaching', 'attached');
                                break;
                              case 'static':
                                yield* $(phase, $t2.p, ticks, 'binding', 'bound');
                                yield* interleave(
                                  $(phase, $t2.p, ticks, 'attaching'),
                                  $(phase, $t2.c, ticks, 'binding', 'bound', 'attaching', 'attached'),
                                );
                                yield* $(phase, $t2.p, ticks, 'attached');
                                break;
                            }

                            yield* interleave(
                              $(phase, $t1.c, ticks, 'detaching', 'unbinding'),
                              $(phase, $t1.p, ticks, 'detaching', 'unbinding'),
                            );
                            yield* $(phase, [$t1.p,  $t1.c], ticks, 'dispose');
                            break;
                        }
                      }
                    }

                    yield* interleave(
                      $('stop', t2.c, ticks, 'detaching', 'unbinding'),
                      $('stop', t2.p, ticks, 'detaching', 'unbinding'),
                      $('stop', 'root2', ticks, 'detaching', 'unbinding'),
                    );
                    yield* $('stop', ['root2', t2.p, t2.c], ticks, 'dispose');
                    break;
                }
              })()];
              verifyInvocationsEqual(mgr.fullNotifyHistory, expected);

              mgr.$dispose();
            });
          }
        });
      });
    }
  });

  forEachRouterOptions('parent-child timings', function (opts) {
    for (const hookSpec of [
      HookSpecs.create(0, {
        canUnload: DelayedInvoker.canUnload(1),
      }),
      HookSpecs.create(0, {
        unload: DelayedInvoker.unload(1),
      }),
      HookSpecs.create(0, {
        canLoad: DelayedInvoker.canLoad(1),
      }),
      HookSpecs.create(0, {
        load: DelayedInvoker.load(1),
      }),

      HookSpecs.create(0, {
        binding: DelayedInvoker.binding(1),
      }),
      HookSpecs.create(0, {
        bound: DelayedInvoker.bound(1),
      }),
      HookSpecs.create(0, {
        attaching: DelayedInvoker.attaching(1),
      }),
      HookSpecs.create(0, {
        attached: DelayedInvoker.attached(1),
      }),

      HookSpecs.create(0, {
        detaching: DelayedInvoker.detaching(1),
      }),
      HookSpecs.create(0, {
        unbinding: DelayedInvoker.unbinding(1),
      }),
    ]) {
      it(`'a/b/c/d' -> 'a' (c.hookSpec:${hookSpec})`, async function () {
        @customElement({ name: 'root', template: '<au-viewport></au-viewport>' })
        class Root extends TestVM { public constructor(@INotifierManager mgr: INotifierManager, @IPlatform p: IPlatform) { super(mgr, p, HookSpecs.create(0)); } }
        @customElement({ name: 'a', template: '<au-viewport></au-viewport>' })
        class A extends TestVM { public constructor(@INotifierManager mgr: INotifierManager, @IPlatform p: IPlatform) { super(mgr, p, HookSpecs.create(0)); } }
        @customElement({ name: 'b', template: '<au-viewport></au-viewport>' })
        class B extends TestVM { public constructor(@INotifierManager mgr: INotifierManager, @IPlatform p: IPlatform) { super(mgr, p, HookSpecs.create(0)); } }
        @customElement({ name: 'c', template: '<au-viewport></au-viewport>' })
        class C extends TestVM { public constructor(@INotifierManager mgr: INotifierManager, @IPlatform p: IPlatform) { super(mgr, p, hookSpec); } }
        @customElement({ name: 'd', template: null })
        class D extends TestVM { public constructor(@INotifierManager mgr: INotifierManager, @IPlatform p: IPlatform) { super(mgr, p, HookSpecs.create(0)); } }

        const { router, mgr, tearDown } = await createFixture(Root, [A, B, C, D], opts);

        const phase1 = `('' -> 'a/b/c/d')`;
        mgr.setPrefix(phase1);
        await router.load('a/b/c/d');

        const phase2 = `('a/b/c/d' -> 'a')`;
        mgr.setPrefix(phase2);
        await router.load('a');

        await tearDown();

        const expected = [...(function* () {
          yield* $('start', 'root', 0, 'binding', 'bound', 'attaching', 'attached');

          const hookName = hookSpec.toString().slice(0, -3) as typeof hookNames[number];
          switch (opts.resolutionMode) {
            case 'dynamic':
              yield* $(phase1, ['a', 'b'], 0, 'canLoad', 'load', 'binding', 'bound', 'attaching', 'attached');
              switch (hookName) {
                case 'canLoad':
                  yield* $(phase1, 'c', 1, 'canLoad');
                  yield* $(phase1, 'c', 0, 'load', 'binding', 'bound', 'attaching', 'attached');
                  break;
                case 'load':
                  yield* $(phase1, 'c', 0, 'canLoad');
                  yield* $(phase1, 'c', 1, 'load');
                  yield* $(phase1, 'c', 0, 'binding', 'bound', 'attaching', 'attached');
                  break;
                case 'binding':
                  yield* $(phase1, 'c', 0, 'canLoad', 'load');
                  yield* $(phase1, 'c', 1, 'binding');
                  yield* $(phase1, 'c', 0, 'bound', 'attaching', 'attached');
                  break;
                case 'bound':
                  yield* $(phase1, 'c', 0, 'canLoad', 'load', 'binding');
                  yield* $(phase1, 'c', 1, 'bound');
                  yield* $(phase1, 'c', 0, 'attaching', 'attached');
                  break;
                case 'attaching':
                  yield* $(phase1, 'c', 0, 'canLoad', 'load', 'binding', 'bound');
                  yield* $(phase1, 'c', 1, 'attaching');
                  yield* $(phase1, 'c', 0, 'attached');
                  break;
                case 'attached':
                  yield* $(phase1, 'c', 0, 'canLoad', 'load', 'binding', 'bound', 'attaching');
                  yield* $(phase1, 'c', 1, 'attached');

                  break;
                default:
                  yield* $(phase1, 'c', 0, 'canLoad', 'load', 'binding', 'bound', 'attaching', 'attached');
                  break;
              }

              yield* $(phase1, 'd', 0, 'canLoad', 'load', 'binding', 'bound', 'attaching', 'attached');
              break;
            case 'static':
              switch (hookName) {
                case 'canLoad':
                  yield* $(phase1, ['a', 'b'], 0, 'canLoad');
                  yield* $(phase1, 'c', 1, 'canLoad');
                  yield* $(phase1, 'd', 0, 'canLoad');
                  yield* $(phase1, ['a', 'b', 'c', 'd'], 0, 'load');
                  yield* $(phase1, ['a', 'b', 'c', 'd'], 0, 'binding', 'bound', 'attaching');
                  yield* $(phase1, ['d', 'c', 'b', 'a'], 0, 'attached');
                  break;
                case 'load':
                  yield* $(phase1, ['a', 'b', 'c', 'd'], 0, 'canLoad');
                  yield* $(phase1, ['a', 'b'], 0, 'load');
                  yield* $(phase1, 'c', 1, 'load');
                  yield* $(phase1, 'd', 0, 'load');
                  yield* $(phase1, ['a', 'b', 'c', 'd'], 0, 'binding', 'bound', 'attaching');
                  yield* $(phase1, ['d', 'c', 'b', 'a'], 0, 'attached');
                  break;
                case 'binding':
                  yield* $(phase1, ['a', 'b', 'c', 'd'], 0, 'canLoad');
                  yield* $(phase1, ['a', 'b', 'c', 'd'], 0, 'load');
                  yield* $(phase1, ['a', 'b'], 0, 'binding', 'bound', 'attaching');
                  yield* $(phase1, 'c', 1, 'binding');
                  yield* $(phase1, 'c', 0, 'bound', 'attaching');
                  yield* $(phase1, 'd', 0, 'binding', 'bound', 'attaching');
                  yield* $(phase1, ['d', 'c', 'b', 'a'], 0, 'attached');
                  break;
                case 'bound':
                  yield* $(phase1, ['a', 'b', 'c', 'd'], 0, 'canLoad');
                  yield* $(phase1, ['a', 'b', 'c', 'd'], 0, 'load');
                  yield* $(phase1, ['a', 'b'], 0, 'binding', 'bound', 'attaching');
                  yield* $(phase1, 'c', 0, 'binding');
                  yield* $(phase1, 'c', 1, 'bound');
                  yield* $(phase1, 'c', 0, 'attaching');
                  yield* $(phase1, 'd', 0, 'binding', 'bound', 'attaching');
                  yield* $(phase1, ['d', 'c', 'b', 'a'], 0, 'attached');
                  break;
                case 'attaching':
                  yield* $(phase1, ['a', 'b', 'c', 'd'], 0, 'canLoad');
                  yield* $(phase1, ['a', 'b', 'c', 'd'], 0, 'load');
                  yield* $(phase1, ['a', 'b'], 0, 'binding', 'bound', 'attaching');
                  yield* $(phase1, 'c', 0, 'binding', 'bound');
                  yield* $(phase1, 'c', 0, 'attaching.enter');
                  yield* $(phase1, 'd', 0, 'binding', 'bound', 'attaching', 'attached');
                  yield* $(phase1, 'c', 0, 'attaching.tick(1)');
                  yield* $(phase1, 'c', 0, 'attaching.leave');
                  yield* $(phase1, ['c', 'b', 'a'], 0, 'attached');
                  break;
                case 'attached':
                  yield* $(phase1, ['a', 'b', 'c', 'd'], 0, 'canLoad');
                  yield* $(phase1, ['a', 'b', 'c', 'd'], 0, 'load');
                  yield* $(phase1, ['a', 'b', 'c', 'd'], 0, 'binding', 'bound', 'attaching');
                  yield* $(phase1, 'd', 0, 'attached');
                  yield* $(phase1, 'c', 1, 'attached');
                  yield* $(phase1, ['b', 'a'], 0, 'attached');
                  break;
                default:
                  yield* $(phase1, ['a', 'b', 'c', 'd'], 0, 'canLoad');
                  yield* $(phase1, ['a', 'b', 'c', 'd'], 0, 'load');
                  yield* $(phase1, ['a', 'b', 'c', 'd'], 0, 'binding', 'bound', 'attaching');
                  yield* $(phase1, ['d', 'c', 'b', 'a'], 0, 'attached');
                  break;
              }
              break;
          }

          switch (hookName) {
            case 'canUnload':
              yield* $(phase2, 'd', 0, 'canUnload');
              yield* $(phase2, 'c', 1, 'canUnload');
              yield* $(phase2, 'b', 0, 'canUnload');
              yield* $(phase2, ['d', 'c', 'b'], 0, 'unload');
              yield* $(phase2, ['d', 'c', 'b'], 0, 'detaching');
              yield* $(phase2, ['d', 'c', 'b'], 0, 'unbinding');
              break;
            case 'unload':
              yield* $(phase2, ['d', 'c', 'b'], 0, 'canUnload');
              yield* $(phase2, 'd', 0, 'unload');
              yield* $(phase2, 'c', 1, 'unload');
              yield* $(phase2, 'b', 0, 'unload');
              yield* $(phase2, ['d', 'c', 'b'], 0, 'detaching');
              yield* $(phase2, ['d', 'c', 'b'], 0, 'unbinding');
              break;
            case 'detaching':
              yield* $(phase2, ['d', 'c', 'b'], 0, 'canUnload');
              yield* $(phase2, ['d', 'c', 'b'], 0, 'unload');
              yield* $(phase2, 'd', 0, 'detaching');
              yield* $(phase2, 'c', 0, 'detaching.enter');
              yield* $(phase2, 'b', 0, 'detaching');
              yield* $(phase2, 'c', 0, 'detaching.tick(1)');
              yield* $(phase2, 'c', 0, 'detaching.leave');
              yield* $(phase2, ['d', 'c', 'b'], 0, 'unbinding');
              break;
            case 'unbinding':
              yield* $(phase2, ['d', 'c', 'b'], 0, 'canUnload');
              yield* $(phase2, ['d', 'c', 'b'], 0, 'unload');
              yield* $(phase2, ['d', 'c', 'b'], 0, 'detaching');
              yield* $(phase2, 'd', 0, 'unbinding');
              yield* $(phase2, 'c', 0, 'unbinding.enter');
              yield* $(phase2, 'b', 0, 'unbinding');
              yield* $(phase2, 'c', 0, 'unbinding.tick(1)');
              yield* $(phase2, 'c', 0, 'unbinding.leave');
              break;
            default:
              yield* $(phase2, ['d', 'c', 'b'], 0, 'canUnload');
              yield* $(phase2, ['d', 'c', 'b'], 0, 'unload');
              yield* $(phase2, ['d', 'c', 'b'], 0, 'detaching');
              yield* $(phase2, ['d', 'c', 'b'], 0, 'unbinding');
              break;
          }
          yield* $(phase2, ['b', 'c', 'd'], 0, 'dispose');

          yield* $('stop', ['a', 'root'], 0, 'detaching');
          yield* $('stop', ['a', 'root'], 0, 'unbinding');
          yield* $('stop', ['root', 'a'], 0, 'dispose');
        })()];
        verifyInvocationsEqual(mgr.fullNotifyHistory, expected);

        mgr.$dispose();
      });
    }
  });

  forEachRouterOptions('single incoming sibling transition', function (opts) {
    interface ISiblingTransitionSpec {
      a: HookSpecs;
      b: HookSpecs;
    }

    for (const [aCanLoad, bCanLoad, aLoad, bLoad] of [
      [1, 1,  1,  2],
      [1, 1,  1,  3],
      [1, 1,  1,  4],
      [1, 1,  1,  5],
      [1, 1,  1,  6],
      [1, 1,  1,  7],
      [1, 1,  1,  8],
      [1, 1,  1,  9],
      [1, 1,  1, 10],
      [1, 1,  2,  1],
      [1, 1,  3,  1],
      [1, 1,  4,  1],
      [1, 1,  5,  1],
      [1, 1,  6,  1],
      [1, 1,  7,  1],
      [1, 1,  8,  1],
      [1, 1,  9,  1],
      [1, 1, 10,  1],
      [1, 5,  1,  2],
      [1, 5,  1, 10],
      [1, 5,  2,  1],
      [1, 5, 10,  1],
      [5, 1,  1,  2],
      [5, 1,  1, 10],
      [5, 1,  2,  1],
      [5, 1, 10,  1],
    ]) {
      const spec: ISiblingTransitionSpec = {
        a: HookSpecs.create(1, {
          canLoad: DelayedInvoker.canLoad(aCanLoad),
          load: DelayedInvoker.load(aLoad),
        }),
        b: HookSpecs.create(1, {
          canLoad: DelayedInvoker.canLoad(bCanLoad),
          load: DelayedInvoker.load(bLoad),
        }),
      };

      const title = Object.keys(spec).map(key => `${key}:${spec[key]}`).filter(x => x.length > 2).join(',');
      it(title, async function () {
        const { a, b } = spec;

        @customElement({ name: 'root', template: '<au-viewport name="$0"></au-viewport><au-viewport name="$1"></au-viewport>' })
        class Root extends TestVM { public constructor(@INotifierManager mgr: INotifierManager, @IPlatform p: IPlatform) { super(mgr, p, HookSpecs.create(0)); } }
        @customElement({ name: 'a', template: null })
        class A extends TestVM { public constructor(@INotifierManager mgr: INotifierManager, @IPlatform p: IPlatform) { super(mgr, p, a); } }
        @customElement({ name: 'b', template: null })
        class B extends TestVM { public constructor(@INotifierManager mgr: INotifierManager, @IPlatform p: IPlatform) { super(mgr, p, b); } }

        const { router, mgr, tearDown } = await createFixture(Root, [A, B], opts);

        const phase1 = `('' -> 'a$0+b$1')`;

        mgr.setPrefix(phase1);
        await router.load('a@$0+b@$1');

        await tearDown();

        const expected = [...(function* () {
          yield* $(`start`, 'root', 0, 'binding', 'bound', 'attaching', 'attached');

          yield* interleave(
            $(phase1, 'a', aCanLoad, 'canLoad'),
            $(phase1, 'b', bCanLoad, 'canLoad'),
          );
          yield* interleave(
            $(phase1, 'a', aLoad, 'load'),
            $(phase1, 'b', bLoad, 'load'),
          );
          yield* interleave(
            $(phase1, 'a', 1, 'binding', 'bound', 'attaching', 'attached'),
            $(phase1, 'b', 1, 'binding', 'bound', 'attaching', 'attached'),
          );

          yield* interleave(
            $('stop', 'a', 0, 'detaching.enter'),
            $('stop', 'b', 0, 'detaching.enter'),
            $('stop', 'root', 0, 'detaching'),
          );
          yield* $('stop', ['a', 'b'], 0, 'detaching.tick(1)', 'detaching.leave');

          yield* interleave(
            $('stop', 'a', 0, 'unbinding.enter'),
            $('stop', 'b', 0, 'unbinding.enter'),
            $('stop', 'root', 0, 'unbinding'),
          );
          yield* $('stop', ['a', 'b'], 0, 'unbinding.tick(1)', 'unbinding.leave');

          yield* $('stop', ['root', 'a', 'b'], 0, 'dispose');
        }())];
        verifyInvocationsEqual(mgr.fullNotifyHistory, expected);

        mgr.$dispose();
      });
    }
  });

  forEachRouterOptions('single incoming parent-child transition', function (opts) {
    interface IParentChildTransitionSpec {
      a1: HookSpecs;
      a2: HookSpecs;
    }

    for (const [a1CanLoad, a2CanLoad, a1Load, a2Load] of [
      [1, 5,  1,  5],
      [1, 5,  5,  1],
      [5, 1,  1,  5],
      [5, 1,  5,  1],
    ]) {
      const spec: IParentChildTransitionSpec = {
        a1: HookSpecs.create(1, {
          canLoad: DelayedInvoker.canLoad(a1CanLoad),
          load: DelayedInvoker.load(a1Load),
        }),
        a2: HookSpecs.create(1, {
          canLoad: DelayedInvoker.canLoad(a2CanLoad),
          load: DelayedInvoker.load(a2Load),
        }),
      };

      const title = Object.keys(spec).map(key => `${key}:${spec[key]}`).filter(x => x.length > 2).join(',');
      it(title, async function () {
        const { a1, a2 } = spec;

        @customElement({ name: 'root', template: '<au-viewport></au-viewport>' })
        class Root extends TestVM {
          public constructor(@INotifierManager mgr: INotifierManager, @IPlatform p: IPlatform) { super(mgr, p, HookSpecs.create(0)); }
        }
        @customElement({ name: 'a1', template: '<au-viewport></au-viewport>' })
        class A1 extends TestVM {
          public constructor(@INotifierManager mgr: INotifierManager, @IPlatform p: IPlatform) { super(mgr, p, a1); }
        }
        @customElement({ name: 'a2', template: null })
        class A2 extends TestVM {
          public constructor(@INotifierManager mgr: INotifierManager, @IPlatform p: IPlatform) { super(mgr, p, a2); }
        }

        const { router, mgr, tearDown } = await createFixture(Root, [A1, A2], opts);

        const phase1 = `('' -> 'a1/a2')`;

        mgr.setPrefix(phase1);
        await router.load('a1/a2');

        await tearDown();

        const expected = [...(function* () {
          yield* $(`start`, 'root', 0, 'binding', 'bound', 'attaching', 'attached');

          switch (opts.resolutionMode) {
            case 'dynamic':
              yield* $(phase1, 'a1', a1CanLoad, 'canLoad');
              yield* $(phase1, 'a1', a1Load, 'load');
              yield* $(phase1, 'a1', 1, 'binding', 'bound', 'attaching', 'attached');

              yield* $(phase1, 'a2', a2CanLoad, 'canLoad');
              yield* $(phase1, 'a2', a2Load, 'load');
              yield* $(phase1, 'a2', 1, 'binding', 'bound', 'attaching', 'attached');
              break;
            case 'static':
              yield* $(phase1, 'a1', a1CanLoad, 'canLoad');
              yield* $(phase1, 'a2', a2CanLoad, 'canLoad');

              yield* $(phase1, 'a1', a1Load, 'load');
              yield* $(phase1, 'a2', a2Load, 'load');

              yield* $(phase1, 'a1', 1, 'binding', 'bound');
              yield* interleave(
                $(phase1, 'a1', 1, 'attaching'),
                $(phase1, 'a2', 1, 'binding', 'bound', 'attaching', 'attached'),
              );
              yield* $(phase1, 'a1', 1, 'attached');
              break;
          }

          yield* $('stop', ['a2', 'a1'], 0, 'detaching.enter');
          yield* $('stop', 'root', 0, 'detaching');
          yield* $('stop', ['a2', 'a1'], 0, 'detaching.tick(1)', 'detaching.leave');

          yield* $('stop', ['a2', 'a1'], 0, 'unbinding.enter');
          yield* $('stop', 'root', 0, 'unbinding');
          yield* $('stop', ['a2', 'a1'], 0, 'unbinding.tick(1)', 'unbinding.leave');

          yield* $('stop', ['root', 'a1', 'a2'], 0, 'dispose');
        })()];
        verifyInvocationsEqual(mgr.fullNotifyHistory, expected);

        mgr.$dispose();
      });
    }
  });

  forEachRouterOptions('single incoming parentsiblings-childsiblings transition', function (opts) {
    interface IParentSiblingsChildSiblingsTransitionSpec {
      a1: HookSpecs;
      a2: HookSpecs;
      b1: HookSpecs;
      b2: HookSpecs;
    }

    for (const [
      a1CanLoad, a2CanLoad, b1CanLoad, b2CanLoad,
      a1Load, a2Load, b1Load, b2Load,
    ] of [
      // a1.canLoad
      [
        2, 1, 1, 1,
        1, 1, 1, 1,
      ],
      [
        4, 1, 1, 1,
        1, 1, 1, 1,
      ],
      [
        8, 1, 1, 1,
        1, 1, 1, 1,
      ],
      // b1.canLoad
      [
        1, 1, 2, 1,
        1, 1, 1, 1,
      ],
      [
        1, 1, 4, 1,
        1, 1, 1, 1,
      ],
      [
        1, 1, 8, 1,
        1, 1, 1, 1,
      ],
      // a1.load
      [
        1, 1, 1, 1,
        2, 1, 1, 1,
      ],
      [
        1, 1, 1, 1,
        4, 1, 1, 1,
      ],
      [
        1, 1, 1, 1,
        8, 1, 1, 1,
      ],
      // b1.load
      [
        1, 1, 1, 1,
        1, 1, 2, 1,
      ],
      [
        1, 1, 1, 1,
        1, 1, 4, 1,
      ],
      [
        1, 1, 1, 1,
        1, 1, 8, 1,
      ],
      // a2.canLoad
      [
        1, 2, 1, 1,
        1, 1, 1, 1,
      ],
      [
        1, 4, 1, 1,
        1, 1, 1, 1,
      ],
      [
        1, 8, 1, 1,
        1, 1, 1, 1,
      ],
      // b2.canLoad
      [
        1, 1, 1, 2,
        1, 1, 1, 1,
      ],
      [
        1, 1, 1, 4,
        1, 1, 1, 1,
      ],
      [
        1, 1, 1, 8,
        1, 1, 1, 1,
      ],
      // a2.load
      [
        1, 1, 1, 1,
        1, 2, 1, 1,
      ],
      [
        1, 1, 1, 1,
        1, 4, 1, 1,
      ],
      [
        1, 1, 1, 1,
        1, 8, 1, 1,
      ],
      // b2.load
      [
        1, 1, 1, 1,
        1, 1, 1, 2,
      ],
      [
        1, 1, 1, 1,
        1, 1, 1, 4,
      ],
      [
        1, 1, 1, 1,
        1, 1, 1, 8,
      ],
    ]) {
      const spec: IParentSiblingsChildSiblingsTransitionSpec = {
        a1: HookSpecs.create(1, {
          canLoad: DelayedInvoker.canLoad(a1CanLoad),
          load: DelayedInvoker.load(a1Load),
        }),
        a2: HookSpecs.create(1, {
          canLoad: DelayedInvoker.canLoad(a2CanLoad),
          load: DelayedInvoker.load(a2Load),
        }),
        b1: HookSpecs.create(1, {
          canLoad: DelayedInvoker.canLoad(b1CanLoad),
          load: DelayedInvoker.load(b1Load),
        }),
        b2: HookSpecs.create(1, {
          canLoad: DelayedInvoker.canLoad(b2CanLoad),
          load: DelayedInvoker.load(b2Load),
        }),
      };

      const title = Object.keys(spec).map(key => `${key}:${spec[key]}`).filter(x => x.length > 2).join(',');
      it(title, async function () {
        const { a1, a2, b1, b2 } = spec;

        @customElement({ name: 'root', template: '<au-viewport name="$0"></au-viewport><au-viewport name="$1"></au-viewport>' })
        class Root extends TestVM {
          public constructor(@INotifierManager mgr: INotifierManager, @IPlatform p: IPlatform) { super(mgr, p, HookSpecs.create(0)); }
        }
        @customElement({ name: 'a1', template: '<au-viewport></au-viewport>' })
        class A1 extends TestVM {
          public constructor(@INotifierManager mgr: INotifierManager, @IPlatform p: IPlatform) { super(mgr, p, a1); }
        }
        @customElement({ name: 'a2', template: null })
        class A2 extends TestVM {
          public constructor(@INotifierManager mgr: INotifierManager, @IPlatform p: IPlatform) { super(mgr, p, a2); }
        }
        @customElement({ name: 'b1', template: '<au-viewport></au-viewport>' })
        class B1 extends TestVM {
          public constructor(@INotifierManager mgr: INotifierManager, @IPlatform p: IPlatform) { super(mgr, p, b1); }
        }
        @customElement({ name: 'b2', template: null })
        class B2 extends TestVM {
          public constructor(@INotifierManager mgr: INotifierManager, @IPlatform p: IPlatform) { super(mgr, p, b2); }
        }

        const { router, mgr, tearDown } = await createFixture(Root, [A1, A2, B1, B2], opts);

        const phase1 = `('' -> 'a1@$0/a2+b1@$1/b2')`;

        mgr.setPrefix(phase1);
        await router.load('a1@$0/a2+b1@$1/b2');

        await tearDown();

        const expected = [...(function* () {
          yield* $(`start`, 'root', 0, 'binding', 'bound', 'attaching', 'attached');

          switch (opts.resolutionMode) {
            case 'dynamic':
              yield* interleave(
                $(phase1, 'a1', a1CanLoad, 'canLoad'),
                $(phase1, 'b1', b1CanLoad, 'canLoad'),
              );

              yield* interleave(
                $(phase1, 'a1', a1Load, 'load'),
                $(phase1, 'b1', b1Load, 'load'),
              );

              yield* interleave(
                (function* () {
                  yield* $(phase1, 'a1', 1, 'binding', 'bound', 'attaching', 'attached');

                  yield* $(phase1, 'a2', a2CanLoad, 'canLoad');
                  yield* $(phase1, 'a2', a2Load, 'load');
                  yield* $(phase1, 'a2', 1, 'binding', 'bound', 'attaching', 'attached');
                })(),
                (function* () {
                  yield* $(phase1, 'b1', 1, 'binding', 'bound', 'attaching', 'attached');

                  yield* $(phase1, 'b2', b2CanLoad, 'canLoad');
                  yield* $(phase1, 'b2', b2Load, 'load');
                  yield* $(phase1, 'b2', 1, 'binding', 'bound', 'attaching', 'attached');
                })(),
              );
              break;
            case 'static':
              yield* interleave(
                (function* () {
                  yield* $(phase1, 'a1', a1CanLoad, 'canLoad');
                  yield* $(phase1, 'a2', a2CanLoad, 'canLoad');
                })(),
                (function* () {
                  yield* $(phase1, 'b1', b1CanLoad, 'canLoad');
                  yield* $(phase1, 'b2', b2CanLoad, 'canLoad');
                })(),
              );

              yield* interleave(
                (function* () {
                  yield* $(phase1, 'a1', a1Load, 'load');
                  yield* $(phase1, 'a2', a2Load, 'load');
                })(),
                (function* () {
                  yield* $(phase1, 'b1', b1Load, 'load');
                  yield* $(phase1, 'b2', b2Load, 'load');
                })(),
              );

              yield* interleave(
                $(phase1, 'a1', 1, 'binding', 'bound'),
                $(phase1, 'b1', 1, 'binding', 'bound'),
              );
              yield* interleave(
                $(phase1, 'a1', 1, 'attaching'),
                $(phase1, 'a2', 1, 'binding'),
                $(phase1, 'b1', 1, 'attaching'),
                $(phase1, 'b2', 1, 'binding'),
              );
              yield* interleave(
                $(phase1, 'a2', 1, 'bound', 'attaching', 'attached'),
                $(phase1, 'b2', 1, 'bound', 'attaching', 'attached'),
              );
              yield* interleave(
                $(phase1, 'a1', 1, 'attached'),
                $(phase1, 'b1', 1, 'attached'),
              );
              break;
          }

          yield* interleave(
            $('stop', ['a2', 'b2'], 0, 'detaching.enter'),
            $('stop', ['a1', 'b1'], 0, 'detaching.enter'),
          );
          yield* $('stop', 'root', 0, 'detaching');
          yield* interleave(
            $('stop', ['a2', 'a1', 'b2', 'b1'], 0, 'detaching.tick(1)'),
            $('stop', ['a2', 'a1', 'b2', 'b1'], 0, 'detaching.leave'),
          );

          yield* interleave(
            $('stop', ['a2', 'b2'], 0, 'unbinding.enter'),
            $('stop', ['a1', 'b1'], 0, 'unbinding.enter'),
          );
          yield* $('stop', 'root', 0, 'unbinding');
          yield* interleave(
            $('stop', ['a2', 'a1', 'b2', 'b1'], 0, 'unbinding.tick(1)'),
            $('stop', ['a2', 'a1', 'b2', 'b1'], 0, 'unbinding.leave'),
          );

          yield* $('stop', ['root', 'a1', 'a2', 'b1', 'b2'], 0, 'dispose');
        })()];
        verifyInvocationsEqual(mgr.fullNotifyHistory, expected);

        mgr.$dispose();
      });
    }
  });

  forEachRouterOptions('error handling', function (opts) {
    interface IErrorSpec {
      action: (router: IRouter, container: IContainer) => Promise<void>;
      messageMatcher: RegExp;
      stackMatcher: RegExp;
      toString(): string;
    }

    function runTest(spec: IErrorSpec) {
      it(`re-throws ${spec}`, async function () {
        @customElement({ name: 'root', template: '<au-viewport></au-viewport>' })
        class Root {}

        const { router, container, tearDown } = await createFixture(Root, [], opts);

        let err: Error | undefined = void 0;
        try {
          await spec.action(router, container);
        } catch ($err) {
          err = $err;
        }

        if (err === void 0) {
          assert.fail(`Expected an error, but no error was thrown`);
        } else {
          assert.match(err.message, spec.messageMatcher, `Expected message to match`);
          assert.match(err.stack, spec.stackMatcher, `Expected stack to match`);
        }

        try {
          await tearDown();
        } catch ($err) {
          if (($err.message as string).includes('error in')) {
            // The router should by default "remember" the last error and propagate it once again from the first deactivated viewport
            // on the next shutdown attempt.
            // This is the error we expect, so ignore it
          } else {
            // Re-throw anything else which would not be an expected error (e.g. "unexpected state" shouldn't happen if the router handled
            // the last error)
            throw $err;
          }
        }
      });
    }

    for (const hookName of [
      'binding',
      'bound',
      'attaching',
      'attached',
      'canLoad',
      'load',
    ] as HookName[]) {
      runTest({
        async action(router, container) {
          const target = CustomElement.define({ name: 'a', template: null }, class Target {
            public async [hookName]() {
              throw new Error(`error in ${hookName}`);
            }
          });

          container.register(target);
          await router.load(target);
        },
        messageMatcher: new RegExp(`error in ${hookName}`),
        stackMatcher: new RegExp(`Target.${hookName}`),
        toString() {
          return String(this.messageMatcher);
        },
      });
    }

    for (const hookName of [
      'detaching',
      'unbinding',
      'canUnload',
      'unload',
    ] as HookName[]) {
      const throwsInTarget1 = ['canUnload'].includes(hookName);

      runTest({
        async action(router, container) {
          const target1 = CustomElement.define({ name: 'a', template: null }, class Target1 {
            public async [hookName]() {
              throw new Error(`error in ${hookName}`);
            }
          });

          const target2 = CustomElement.define({ name: 'a', template: null }, class Target2 {
            public async binding() { throw new Error(`error in binding`); }
            public async bound() { throw new Error(`error in bound`); }
            public async attaching() { throw new Error(`error in attaching`); }
            public async attached() { throw new Error(`error in attached`); }
            public async canLoad() { throw new Error(`error in canLoad`); }
            public async load() { throw new Error(`error in load`); }
          });

          container.register(target1, target2);
          await router.load(target1);
          await router.load(target2);
        },
        messageMatcher: new RegExp(`error in ${throwsInTarget1 ? hookName : 'canLoad'}`),
        stackMatcher: new RegExp(`${throwsInTarget1 ? 'Target1' : 'Target2'}.${throwsInTarget1 ? hookName : 'canLoad'}`),
        toString() {
          return `${String(this.messageMatcher)} with canLoad,load,binding,bound,attaching`;
        },
      });
    }

    for (const hookName of [
      'detaching',
      'unbinding',
      'canUnload',
      'unload',
    ] as HookName[]) {
      const throwsInTarget1 = ['canUnload', 'unload'].includes(hookName);

      runTest({
        async action(router, container) {
          const target1 = CustomElement.define({ name: 'a', template: null }, class Target1 {
            public async [hookName]() {
              throw new Error(`error in ${hookName}`);
            }
          });

          const target2 = CustomElement.define({ name: 'a', template: null }, class Target2 {
            public async binding() { throw new Error(`error in binding`); }
            public async bound() { throw new Error(`error in bound`); }
            public async attaching() { throw new Error(`error in attaching`); }
            public async attached() { throw new Error(`error in attached`); }
            public async load() { throw new Error(`error in load`); }
          });

          container.register(target1, target2);
          await router.load(target1);
          await router.load(target2);
        },
        messageMatcher: new RegExp(`error in ${throwsInTarget1 ? hookName : 'load'}`),
        stackMatcher: new RegExp(`${throwsInTarget1 ? 'Target1' : 'Target2'}.${throwsInTarget1 ? hookName : 'load'}`),
        toString() {
          return `${String(this.messageMatcher)} with load,binding,bound,attaching`;
        },
      });
    }

    for (const hookName of [
      'detaching',
      'unbinding',
    ] as HookName[]) {
      let throwsInTarget1: boolean;
      switch (opts.swapStrategy) {
        case 'sequential-add-first':
          throwsInTarget1 = false;
          break;
        case 'sequential-remove-first':
          throwsInTarget1 = true;
          break;
        case 'parallel-remove-first':
          // Would be hookName === 'detaching' if things were async
          throwsInTarget1 = true;
          break;
      }

      runTest({
        async action(router, container) {
          const target1 = CustomElement.define({ name: 'a', template: null }, class Target1 {
            public async [hookName]() {
              throw new Error(`error in ${hookName}`);
            }
          });

          const target2 = CustomElement.define({ name: 'a', template: null }, class Target2 {
            public async binding() { throw new Error(`error in binding`); }
            public async bound() { throw new Error(`error in bound`); }
            public async attaching() { throw new Error(`error in attaching`); }
            public async attached() { throw new Error(`error in attached`); }
          });

          container.register(target1, target2);
          await router.load(target1);
          await router.load(target2);
        },
        messageMatcher: new RegExp(`error in ${throwsInTarget1 ? hookName : 'binding'}`),
        stackMatcher: new RegExp(`${throwsInTarget1 ? 'Target1' : 'Target2'}.${throwsInTarget1 ? hookName : 'binding'}`),
        toString() {
          return `${String(this.messageMatcher)} with binding,bound,attaching`;
        },
      });
    }
  });
});<|MERGE_RESOLUTION|>--- conflicted
+++ resolved
@@ -1,8 +1,5 @@
-<<<<<<< HEAD
-/* eslint-disable @typescript-eslint/no-unsafe-member-access */
-/* eslint-disable @typescript-eslint/require-await */
 /* eslint-disable @typescript-eslint/restrict-template-expressions */
-import { Constructable, DI, IContainer, ILogConfig, LoggerConfiguration, LogLevel, Registration, Writable } from '@aurelia/kernel';
+import { Constructable, DI, IContainer, ILogConfig, LogLevel, Registration, Writable } from '@aurelia/kernel';
 import {
   CustomElement,
   customElement,
@@ -45,23 +42,6 @@
 
   public create(mgr: INotifierManager, p: IPlatform): DelayedInvoker<T> {
     return new DelayedInvoker(mgr, p, this.name, this.ticks);
-=======
-/* eslint-disable @typescript-eslint/restrict-template-expressions */
-import { CustomElement, customElement } from '@aurelia/runtime-html';
-import { IRouterActivateOptions, IRouter } from '@aurelia/router';
-import { assert } from '@aurelia/testing';
-
-import { IHookInvocationAggregator, IHIAConfig, HookName } from './_shared/hook-invocation-tracker.js';
-import { TestRouteViewModelBase, HookSpecs } from './_shared/view-models.js';
-import { hookSpecsMap } from './_shared/hook-spec.js';
-import { createFixture, DeferralJuncture, SwapStrategy, translateOptions, transformNotifications, IRouterOptionsSpec } from './_shared/create-fixture.js';
-import { IContainer } from '@aurelia/kernel';
-import { addHooks, assertHooks, getParentChildHooks, getSingleHooks, getStartHooks, getStopHooks, removeHooks } from './_shared/hooks.js';
-
-function vp(count: number, name = ''): string {
-  if (count === 1) {
-    return `<au-viewport${name.length > 0 ? ` name="${name}"` : ''}></au-viewport>`;
->>>>>>> e20d7391
   }
 
   public toString() {
