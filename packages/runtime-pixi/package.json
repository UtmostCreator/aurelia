{
  "name": "@aurelia/runtime-pixi",
  "version": "0.3.0-dev.20190215",
  "main": "dist/index.umd.js",
  "module": "dist/index.es6.js",
  "jsnext:main": "dist/index.es6.js",
  "browser": "dist/index.umd.js",
  "types": "dist/index.d.ts",
  "typings": "dist/index.d.ts",
  "license": "MIT",
  "homepage": "https://aurelia.io",
  "repository": {
    "type": "git",
    "url": "https://github.com/aurelia/aurelia"
  },
  "bugs": {
    "url": "https://github.com/aurelia/aurelia/issues"
  },
  "keywords": [
    "aurelia",
    "runtime-pixi"
  ],
  "files": [
    "dist",
    "src",
    "README.md",
    "CHANGELOG.md",
    "LICENSE"
  ],
  "scripts": {
    "lint": "npm run lint:src && npm run lint:test",
    "lint:src": "tslint --project tsconfig.json -t stylish",
    "lint:test": "tslint --project tsconfig-test.json --config ../tslint-test.json -e \"src/**/*.ts\" -t stylish",
    "~test": "cross-env TS_NODE_PROJECT=\"../../scripts/tsconfig.json\" karma start ../../scripts/karma.conf.ts --package=runtime-pixi",
    "test": "npm run ~test -- --browsers=ChromeHeadlessOpt --single-run --coverage",
    "test-firefox": "npm run ~test -- --browsers=FirefoxHeadless --single-run --coverage",
    "test:watch": "npm run ~test -- --browsers=ChromeHeadlessOpt --coverage",
    "test:watch:verbose": "npm run ~test -- --browsers=ChromeHeadlessOpt --coverage --reporter=mocha",
    "test:debugger": "npm run ~test -- --browsers=ChromeDebugging",
    "test:debugger:verbose": "npm run ~test -- --browsers=ChromeDebugging --reporter=mocha",
    "build": "tsc -b",
    "build:test": "tsc -p test/tsconfig.json --outDir dist/test",
    "bundle": "ts-node -P ../../scripts/tsconfig.json ../../scripts/bundle.ts umd,esm,system runtime-pixi",
    "dev": "tsc -b -w",
    "publish:local": "npm pack"
  },
  "publishConfig": {
    "access": "public"
  },
  "dependencies": {
<<<<<<< HEAD
    "@aurelia/kernel": "0.3.0-dev.20190215",
    "@aurelia/runtime": "0.3.0-dev.20190215",
    "@aurelia/runtime-html": "0.3.0-dev.20190215",
    "@aurelia/runtime-html-browser": "0.3.0-dev.20190215",
    "pixi.js": "^4.8.5"
=======
    "@aurelia/kernel": "0.3.0",
    "@aurelia/runtime": "0.3.0",
    "@aurelia/runtime-html": "0.3.0",
    "@aurelia/runtime-html-browser": "0.3.0",
    "pixi.js": "^4.8.6"
>>>>>>> 53babc02
  },
  "devDependencies": {
    "@types/chai": "^4.1.7",
    "@types/karma": "^3.0.2",
    "@types/mocha": "^5.2.6",
    "@types/node": "^10.12.26",
    "@types/pixi.js": "^4.8.6",
    "@types/sinon-chai": "^3.2.2",
    "@types/sinon": "^7.0.6",
    "chai": "^4.2.0",
    "cross-env": "^5.2.0",
    "istanbul-instrumenter-loader": "^3.0.1",
    "karma": "^4.0.0",
    "karma-chai": "^0.1.0",
    "karma-chrome-launcher": "^2.2.0",
    "karma-coverage": "^1.1.2",
    "karma-coverage-istanbul-reporter": "^2.0.4",
    "karma-firefox-launcher": "^1.1.0",
    "karma-junit-reporter": "^1.2.0",
    "karma-mocha": "^1.3.0",
    "karma-mocha-reporter": "^2.2.5",
    "karma-sourcemap-loader": "^0.3.7",
    "karma-webpack": "^3.0.5",
    "mocha": "^5.2.0",
    "path": "^0.12.7",
    "sinon": "^7.2.3",
    "sinon-chai": "^3.3.0",
    "ts-loader": "^5.3.3",
    "ts-node": "^8.0.2",
    "tsconfig-paths": "^3.8.0",
    "tslib": "^1.9.3",
    "tslint": "^5.12.1",
    "tslint-microsoft-contrib": "^6.0.0",
    "tslint-sonarts": "^1.9.0",
    "typescript": "^3.3.3",
    "webpack": "^4.29.4"
  }
}<|MERGE_RESOLUTION|>--- conflicted
+++ resolved
@@ -48,19 +48,11 @@
     "access": "public"
   },
   "dependencies": {
-<<<<<<< HEAD
-    "@aurelia/kernel": "0.3.0-dev.20190215",
-    "@aurelia/runtime": "0.3.0-dev.20190215",
-    "@aurelia/runtime-html": "0.3.0-dev.20190215",
-    "@aurelia/runtime-html-browser": "0.3.0-dev.20190215",
-    "pixi.js": "^4.8.5"
-=======
     "@aurelia/kernel": "0.3.0",
     "@aurelia/runtime": "0.3.0",
     "@aurelia/runtime-html": "0.3.0",
     "@aurelia/runtime-html-browser": "0.3.0",
     "pixi.js": "^4.8.6"
->>>>>>> 53babc02
   },
   "devDependencies": {
     "@types/chai": "^4.1.7",
