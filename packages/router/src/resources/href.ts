--- conflicted
+++ resolved
@@ -1,15 +1,9 @@
-<<<<<<< HEAD
 import { IDisposable } from '@aurelia/kernel';
 import { customAttribute, bindable, BindingMode, ICustomAttributeViewModel, ICustomAttributeController, IEventDelegator, IEventTarget, INode } from '@aurelia/runtime-html';
 
-import { IRouter } from '../router';
-import { LoadCustomAttribute } from '../configuration';
-import { ILinkHandler } from '../link-handler';
-=======
-import { customAttribute, INode, bindable, BindingMode, ViewModelKind, ICustomAttributeViewModel, ICustomAttributeController } from '@aurelia/runtime-html';
 import { IRouter } from '../router.js';
-import { GotoCustomAttribute } from '../configuration.js';
->>>>>>> 724b8b44
+import { LoadCustomAttribute } from '../configuration.js';
+import { ILinkHandler } from '../link-handler.js';
 
 @customAttribute({ name: 'href', noMultiBindings: true })
 export class HrefCustomAttribute implements ICustomAttributeViewModel {
