--- conflicted
+++ resolved
@@ -1,7 +1,6 @@
-<<<<<<< HEAD
 export {
   IViewport,
-} from './resources/viewport';
+} from './resources/viewport.js';
 
 export {
   RouterConfiguration,
@@ -14,25 +13,25 @@
   LoadCustomAttributeRegistration,
   HrefCustomAttribute,
   HrefCustomAttributeRegistration,
-} from './configuration';
+} from './configuration.js';
 
 export {
   IRouteViewModel,
   ComponentAgent,
-} from './component-agent';
+} from './component-agent.js';
 export {
   ILinkHandler,
-} from './link-handler';
+} from './link-handler.js';
 export {
   RouteableComponent,
   NavigationInstruction,
   IViewportInstruction,
   Params,
-} from './instructions';
+} from './instructions.js';
 export {
   ILocationManager,
   IBaseHrefProvider,
-} from './location-manager';
+} from './location-manager.js';
 export {
   Routeable,
   IRouteConfig,
@@ -42,11 +41,11 @@
   Route,
   RouteType,
   route,
-} from './route';
+} from './route.js';
 export {
   IRouteContext,
   RouteContext,
-} from './route-context';
+} from './route-context.js';
 export {
   RouteDefinition,
 } from './route-definition';
@@ -63,96 +62,16 @@
   ParameterListExpression,
   ParameterExpression,
   ExpressionKind,
-} from './route-expression';
-=======
-import { HookManager } from './hook-manager.js';
-
-export {
-  ILinkHandlerOptions,
-  AnchorEventInfo,
-
-  LinkHandler,
-} from './link-handler.js';
-
-export {
-  InstructionResolver,
-} from './instruction-resolver.js';
-
-export {
-  // Navigation,
-  IRouteableComponent,
-  RouteableComponentType,
-  IViewportInstruction,
-  NavigationInstruction,
-  ReentryBehavior,
-  IRoute,
-} from './interfaces.js';
-
-export {
-  lifecycleLogger,
-  LifecycleClass,
-} from './lifecycle-logger.js';
-
-export {
-  HookManager,
-  HookTypes,
-  IHookDefinition,
-} from './hook-manager.js';
-
-export {
-  INavRoute,
-  Nav,
-} from './nav.js';
-
-export {
-  NavRoute,
-} from './nav-route.js';
-
-export {
-  Navigation,
-} from './navigation.js';
-
-export {
-  NavigationState,
-} from './navigation-coordinator.js';
-
-export {
-  IStoredNavigatorEntry,
-  INavigatorEntry,
-  INavigatorOptions,
-  INavigationFlags,
-  INavigatorState,
-  INavigatorStore,
-  INavigatorViewer,
-  INavigatorViewerEvent,
-  Navigator,
-} from './navigator.js';
-
-export {
-  Runner,
-} from './runner.js';
-
-export {
-  QueueItem,
-  IQueueOptions,
-  Queue,
-} from './queue.js';
-
->>>>>>> 724b8b44
+} from './route-expression.js';
 export {
   Endpoint,
-<<<<<<< HEAD
   RecognizedRoute,
   RouteRecognizer,
-} from './route-recognizer';
-=======
 } from './route-recognizer.js';
-
->>>>>>> 724b8b44
 export {
   RouteNode,
   RouteTree,
-} from './route-tree';
+} from './route-tree.js';
 export {
   AuNavId,
   ManagedState,
@@ -160,7 +79,6 @@
   toManagedState,
   IRouter,
   Router,
-<<<<<<< HEAD
   IRouterOptions,
   INavigationOptions,
   RouterOptions,
@@ -174,7 +92,7 @@
   FragmentStrategy,
   HistoryStrategy,
   SameUrlStrategy,
-} from './router';
+} from './router.js';
 export {
   IRouterEvents,
   RouterEvent,
@@ -183,51 +101,10 @@
   NavigationEndEvent,
   NavigationCancelEvent,
   NavigationErrorEvent,
-} from './router-events';
+} from './router-events.js';
 export {
   IStateManager,
-} from './state-manager';
+} from './state-manager.js';
 export {
   ViewportAgent,
-} from './viewport-agent';
-=======
-} from './router.js';
-
-export {
-  IRouterActivateOptions,
-  IRouterTitle,
-  RouterOptions,
-} from './router-options.js';
-
-export {
-  IViewportOptions,
-  Viewport,
-} from './viewport.js';
-
-export {
-  ContentStatus,
-  ViewportContent,
-} from './viewport-content.js';
-
-export {
-  Params,
-  ViewportInstruction,
-} from './viewport-instruction.js';
-
-export {
-  RouterConfiguration,
-  RouterRegistration,
-  DefaultComponents,
-  DefaultResources,
-  ViewportCustomElement,
-  ViewportCustomElementRegistration,
-  NavCustomElement,
-  NavCustomElementRegistration,
-  GotoCustomAttribute,
-  GotoCustomAttributeRegistration,
-  LoadCustomAttribute,
-  LoadCustomAttributeRegistration,
-  HrefCustomAttribute,
-  HrefCustomAttributeRegistration,
-} from './configuration.js';
->>>>>>> 724b8b44
+} from './viewport-agent.js';