--- conflicted
+++ resolved
@@ -1,12 +1,7 @@
 {
   "name": "@aurelia/jit-html",
-<<<<<<< HEAD
-  "version": "0.5.0-dev.201911151815",
-  "main": "dist/umd/index.js",
-=======
   "version": "0.5.0",
   "main": "dist/esnext/index.js",
->>>>>>> 019a594e
   "module": "dist/esnext/index.js",
   "type": "module",
   "types": "dist/index.d.ts",
@@ -41,17 +36,10 @@
     "access": "public"
   },
   "dependencies": {
-<<<<<<< HEAD
-    "@aurelia/kernel": "0.5.0-dev.201911151815",
-    "@aurelia/runtime": "0.5.0-dev.201911151815",
-    "@aurelia/runtime-html": "0.5.0-dev.201911151815",
-    "@aurelia/jit": "0.5.0-dev.201911151815"
-=======
     "@aurelia/kernel": "0.5.0",
     "@aurelia/runtime": "0.5.0",
     "@aurelia/runtime-html": "0.5.0",
     "@aurelia/jit": "0.5.0"
->>>>>>> 019a594e
   },
   "devDependencies": {
     "@types/node": "^12.12.7",
