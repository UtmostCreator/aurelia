--- conflicted
+++ resolved
@@ -1,12 +1,7 @@
 {
   "name": "@aurelia/i18n",
-<<<<<<< HEAD
-  "version": "0.9.0",
-  "main": "dist/cjs/index.js",
-=======
   "version": "2.0.0-alpha.1",
   "main": "dist/esm/index.js",
->>>>>>> 77408fdb
   "module": "dist/esm/index.js",
   "types": "dist/index.d.ts",
   "typings": "dist/index.d.ts",
